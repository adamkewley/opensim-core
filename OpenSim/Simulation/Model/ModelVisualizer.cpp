/* -------------------------------------------------------------------------- *
 *                       OpenSim:  ModelVisualizer.cpp                        *
 * -------------------------------------------------------------------------- *
 * The OpenSim API is a toolkit for musculoskeletal modeling and simulation.  *
 * See http://opensim.stanford.edu and the NOTICE file for more information.  *
 * OpenSim is developed at Stanford University and supported by the US        *
 * National Institutes of Health (U54 GM072970, R24 HD065690) and by DARPA    *
 * through the Warrior Web program.                                           *
 *                                                                            *
 * Copyright (c) 2005-2012 Stanford University and the Authors                *
 * Author(s): Michael A. Sherman                                              *
 *                                                                            *
 * Licensed under the Apache License, Version 2.0 (the "License"); you may    *
 * not use this file except in compliance with the License. You may obtain a  *
 * copy of the License at http://www.apache.org/licenses/LICENSE-2.0.         *
 *                                                                            *
 * Unless required by applicable law or agreed to in writing, software        *
 * distributed under the License is distributed on an "AS IS" BASIS,          *
 * WITHOUT WARRANTIES OR CONDITIONS OF ANY KIND, either express or implied.   *
 * See the License for the specific language governing permissions and        *
 * limitations under the License.                                             *
 * -------------------------------------------------------------------------- */
#include <OpenSim/Simulation/Wrap/WrapCylinder.h>
#include <OpenSim/Simulation/Wrap/WrapEllipsoid.h>
#include <OpenSim/Simulation/Wrap/WrapSphere.h>

#include <OpenSim/Simulation/Model/ContactGeometrySet.h>
#include <OpenSim/Simulation/Model/ContactSphere.h>
#include <OpenSim/version.h>

#include "Model.h"
#include "ModelDisplayHints.h"
#include "ModelVisualizer.h"
#include "MarkerSet.h"
#include "BodySet.h"
#include "ForceSet.h"

#include "Simbody.h"

#include <string>
using std::string;
#include <iostream>
using std::cout; using std::cerr; using std::clog; using std::endl;
#include <fstream>

using namespace OpenSim;
using namespace SimTK;

//==============================================================================
//                       OPENSIM INPUT LISTENER
//==============================================================================

// These constants are used to identify the OpenSim display menu in the 
// Visualizer window and particular selections from it.
static const int ShowMenuId = 1;
static const int ToggleWrapGeometry = 0;
static const int ToggleContactGeometry = 1;
static const int ToggleMusclePaths = 2;
static const int TogglePathPoints = 3;
static const int ToggleMarkers = 4;
static const int ToggleFrames = 5;
static const int ToggleDefaultGeometry = 6;

/* This class gets first crack at user input coming in through the Visualizer
window. We use it to intercept anything we want to handle as part of the 
standard OpenSim-provided interface, such as turning on and off display of wrap
objects. Anything we don't handle here will just get passed on to the
Visualizer's InputSilo where it will remain until the user's program goes
looking for it. */
class OpenSimInputListener : public Visualizer::InputListener {
public:
    OpenSimInputListener(Model& model) : _model(model) {}

    /* This is the implementation of the InputListener interface. We're going
    to override only the menu-pick method and ignore anything we don't
    recognize. Caution: this is being called from the Visualizer's input thread,
    *not* the main execution thread. Synchronization is required to do anything
    complicated; here we're just setting/clearing visualization flags so no 
    synchronization is required. Note that the Visualizer's InputSilo class 
    handles synchronization automatically but this one does not. */
    /*virtual*/ bool menuSelected(int menu, int item) {
        if (menu != ShowMenuId) return false; // some other menu
        ModelDisplayHints& hints = _model.updDisplayHints();
        switch(item) {
        case ToggleWrapGeometry:
            hints.setShowWrapGeometry(!hints.getShowWrapGeometry());
            return true; // absorb this input
        case ToggleContactGeometry:
            hints.setShowContactGeometry(!hints.getShowContactGeometry());
            return true;
        case ToggleMusclePaths:
            hints.setShowMusclePaths(!hints.getShowMusclePaths());
            return true;
        case TogglePathPoints:
            hints.setShowPathPoints(!hints.getShowPathPoints());
            return true;
        case ToggleMarkers:
            hints.setShowMarkers(!hints.getShowMarkers());
            return true;
        case ToggleDefaultGeometry: {
            SimbodyMatterSubsystem& matter = 
                _model.updMatterSubsystem();
            matter.setShowDefaultGeometry(!matter.getShowDefaultGeometry());
            return true;
            }
        };
        return false; // let someone else deal with this input
    }
private:
    Model&  _model;
};





// Draw a path point with a small body-axis-aligned cross centered on
// the point.
void DefaultGeometry::drawPathPoint(const MobilizedBodyIndex&             body,
                          const Vec3&                           pt_B,
                          const Vec3&                           color,
                          Array_<SimTK::DecorativeGeometry>&    geometry)
{
    geometry.push_back(DecorativeSphere(0.005)
                .setTransform(pt_B)
                .setBodyId(body)
                .setColor(color)
                .setOpacity(0.8));
}

void DefaultGeometry::generateDecorations
   (const State&                         state, 
    Array_<SimTK::DecorativeGeometry>&   geometry) 
{
    const SimbodyMatterSubsystem& matter = _model.getMatterSubsystem();
    const ModelDisplayHints&      hints  = _model.getDisplayHints();

    // Display markers.
    if (hints.getShowMarkers()) {
        const Vec3 pink(1,.6,.8);
        const MarkerSet& markers = _model.getMarkerSet();
        for (int i=0; i < markers.getSize(); ++i) {
            const Marker& marker = markers[i];
            const OpenSim::RigidFrame& frame = marker.getReferenceFrame();
            const Vec3& p_BM = frame.getTransformInMobilizedBody()*marker.get_location();
            geometry.push_back(
                DecorativeSphere(_dispMarkerRadius).setBodyId(frame.getMobilizedBodyIndex())
                .setColor(pink).setOpacity(_dispMarkerOpacity)
                .setTransform(marker.get_location()));
        }
    }


    // Display wrap objects.
    if (hints.getShowWrapGeometry()) {
        const Vec3 color(SimTK::Cyan);
        Transform ztoy;
        ztoy.updR().setRotationFromAngleAboutX(SimTK_PI/2);
        const BodySet& bodies = _model.getBodySet();
        for (int i = 0; i < bodies.getSize(); i++) {
            const OpenSim::Body& body = bodies[i];
<<<<<<< HEAD
            const Transform& X_GB = 
                matter.getMobilizedBody(body.getMobilizedBodyIndex()).getBodyTransform(state);
=======
            const Transform& X_GB =
                body.getMobilizedBody().getBodyTransform(state);
>>>>>>> b5672d1b
            const WrapObjectSet& wrapObjects = body.getWrapObjectSet();
            for (int j = 0; j < wrapObjects.getSize(); j++) {
                const string type = wrapObjects[j].getConcreteClassName();
                if (type == "WrapCylinder") {
                    const WrapCylinder* cylinder = 
                        dynamic_cast<const WrapCylinder*>(&wrapObjects[j]);
                    if (cylinder != NULL) {
                        Transform X_GW = X_GB*cylinder->getTransform()*ztoy;
                        geometry.push_back(
                            DecorativeCylinder(cylinder->getRadius(), 
                                               cylinder->getLength()/2)
                                .setTransform(X_GW).setResolution(_dispWrapResolution)
                                .setColor(color).setOpacity(_dispWrapOpacity));
                    }
                }
                else if (type == "WrapEllipsoid") {
                    const WrapEllipsoid* ellipsoid = 
                        dynamic_cast<const WrapEllipsoid*>(&wrapObjects[j]);
                    if (ellipsoid != NULL) {
                        Transform X_GW = X_GB*ellipsoid->getTransform();
                        geometry.push_back(
                            DecorativeEllipsoid(ellipsoid->getRadii())
                                .setTransform(X_GW).setResolution(_dispWrapResolution)
                                .setColor(color).setOpacity(_dispWrapOpacity));
                    }
                }
                else if (type == "WrapSphere") {
                    const WrapSphere* sphere = 
                        dynamic_cast<const WrapSphere*>(&wrapObjects[j]);
                    if (sphere != NULL) {
                        Transform X_GW = X_GB*sphere->getTransform();
                        geometry.push_back(
                            DecorativeSphere(sphere->getRadius())
                                .setTransform(X_GW).setResolution(_dispWrapResolution)
                                .setColor(color).setOpacity(_dispWrapOpacity));
                    }
                }
            }
        }
    }


    // Display contact geometry objects.
    if (hints.getShowContactGeometry()) {
        const Vec3 color(SimTK::Green);
        Transform ztoy;
        ztoy.updR().setRotationFromAngleAboutX(SimTK_PI/2);
        const ContactGeometrySet& contactGeometries = _model.getContactGeometrySet();

        for (int i = 0; i < contactGeometries.getSize(); i++) {
            const OpenSim::Body& body = contactGeometries.get(i).getBody();
            const Transform& X_GB = 
                matter.getMobilizedBody(body.getMobilizedBodyIndex()).getBodyTransform(state);
            const string type = contactGeometries.get(i).getConcreteClassName();
            const int displayPref = contactGeometries.get(i).getDisplayPreference();
            //cout << type << ": " << contactGeometries.get(i).getName() << ": disp pref = " << displayPref << endl;

            if (type == "ContactSphere" && displayPref == 4) {
                ContactSphere* sphere = 
                    dynamic_cast<ContactSphere*>(&contactGeometries.get(i));
                if (sphere != NULL) {
                    Transform X_GW = X_GB*sphere->getTransform();
                    geometry.push_back(
                        DecorativeSphere(sphere->getRadius())
                            .setTransform(X_GW).setResolution(_dispContactResolution)
                            .setColor(color).setOpacity(_dispContactOpacity));
                }
            }
        }
    }


    // Ask all the ModelComponents to generate dynamic geometry.
    _model.generateDecorations(false, _model.getDisplayHints(),
                               state, geometry);
}

//==============================================================================
//                            MODEL VISUALIZER
//==============================================================================

void ModelVisualizer::show(const SimTK::State& state) const {
    // Make sure we're realized at least through Velocity stage.
    _model.getMultibodySystem().realize(state, SimTK::Stage::Velocity);
    getSimbodyVisualizer().report(state);
}

// See if we can find the given file. The rules are
//  - if it is an absolute pathname, we only get one shot, else:
//  - define "modelDir" to be the absolute pathname of the 
//      directory from which we read in the .osim model, if we did,
//      otherwise modelDir="." (current directory).
//  - look for the geometry file in modelDir
//  - look for the geometry file in modelDir/Geometry
//  - look for the geometry file in installDir/Geometry
bool ModelVisualizer::
findGeometryFile(const std::string&          geoFile,
                 bool&                       geoFileIsAbsolute,
                 SimTK::Array_<std::string>& attempts) const
{
    attempts.clear();
    std::string geoDirectory, geoFileName, geoExtension; 
    SimTK::Pathname::deconstructPathname(geoFile, 
        geoFileIsAbsolute, geoDirectory, geoFileName, geoExtension);

    bool foundIt = false;
    if (geoFileIsAbsolute) {
        attempts.push_back(geoFile);
        foundIt = Pathname::fileExists(attempts.back());
    } else {  
        const string geoDir = "Geometry" + Pathname::getPathSeparator();
        string modelDir;
        if (_model.getInputFileName() == "Unassigned") 
            modelDir = Pathname::getCurrentWorkingDirectory();
        else {
            bool isAbsolutePath; string directory, fileName, extension; 
            SimTK::Pathname::deconstructPathname(
                _model.getInputFileName(), 
                isAbsolutePath, directory, fileName, extension);
            modelDir = isAbsolutePath 
                ? directory
                : Pathname::getCurrentWorkingDirectory() + directory;
        }

        attempts.push_back(modelDir + geoFile);
        foundIt = Pathname::fileExists(attempts.back());

        if (!foundIt) {
            attempts.push_back(modelDir + geoDir + geoFile); 
            foundIt = Pathname::fileExists(attempts.back());
        }

        if (!foundIt) {
            const string installDir = 
                Pathname::getInstallDir("OPENSIM_HOME", "OpenSim");
            attempts.push_back(installDir + geoDir + geoFile);
            foundIt = Pathname::fileExists(attempts.back());
        }
    }

    return foundIt;
}

// Call this on a newly-constructed ModelVisualizer (typically from the Model's
// initSystem() method) to set up the various auxiliary classes used for
// visualization and user interaction. This involves modifications to the
// System that must be done prior to realizeTopology(), and may modify the
// Model also.
void ModelVisualizer::createVisualizer() {
    _model.updMatterSubsystem().setShowDefaultGeometry(false);

    // Allocate a Simbody Visualizer. If environment variable
    // OPENSIM_HOME is set, add its bin subdirectory to the search path
    // for the SimbodyVisualizer executable. The search will go as 
    // follows: first look in the same directory as the currently-
    // executing executable; then look in the $OPENSIM_HOME/bin 
    // directory, then look in various default Simbody places.
    Array_<String> searchPath;
    if (SimTK::Pathname::environmentVariableExists("OPENSIM_HOME")) {
        searchPath.push_back( 
            SimTK::Pathname::getEnvironmentVariable("OPENSIM_HOME")
            + "/bin");
    }
    _viz = new SimTK::Visualizer(_model.getMultibodySystem(),
                                 searchPath);

    // Make the Simbody Visualizer (that is, the display window) kill itself 
    // when the API-side connection is lost (because the Visualizer object gets
    // destructed). Otherwise it will hang around afterwards.
    _viz->setShutdownWhenDestructed(true);

    _viz->setCameraClippingPlanes(.01,100.);
    _viz->setBackgroundColor(SimTK::Black);
    _viz->setBackgroundType(SimTK::Visualizer::SolidColor);

    // Give it an OpenSim-friendly window heading.
    bool isAbsolutePath; string directory, fileName, extension; 
    SimTK::Pathname::deconstructPathname(
        SimTK::Pathname::getThisExecutablePath(), 
        isAbsolutePath, directory, fileName, extension);
    _viz->setWindowTitle("OpenSim " + OpenSim::GetVersion() 
                            + ": " + fileName + " (" + _model.getName() + ")");

    // Create a menu for choosing what to display.
    SimTK::Array_< std::pair<SimTK::String, int> > selections;
    selections.push_back(std::make_pair("Wrap geometry",
                                        ToggleWrapGeometry));
    selections.push_back(std::make_pair("Contact geometry",
                                        ToggleContactGeometry));
    selections.push_back(std::make_pair("Muscle paths",ToggleMusclePaths));
    selections.push_back(std::make_pair("Path points",TogglePathPoints));
    selections.push_back(std::make_pair("Markers",ToggleMarkers));
    selections.push_back(std::make_pair("Frames",ToggleFrames));
    selections.push_back(std::make_pair("Default geometry",
                                        ToggleDefaultGeometry));
    _viz->addMenu("Show", ShowMenuId, selections);

    // Add a DecorationGenerator to dispatch runtime generateDecorations()
    // calls.
    _decoGen = new DefaultGeometry(_model);
    _viz->addDecorationGenerator(_decoGen);

    // Add an input listener to handle display menu picks.
    _viz->addInputListener(new OpenSimInputListener(_model));

    // Allocate an InputSilo to pick up anything the above listener doesn't.
    _silo = new SimTK::Visualizer::InputSilo();
    _viz->addInputListener(_silo);

    // This is used for regular output of frames during forward dynamics.
    // TODO: allow user control of timing.
    _model.updMultibodySystem().addEventReporter
        (new SimTK::Visualizer::Reporter(*_viz, 1./30));
}

// We also rummage through the model to find fixed geometry that should be part
// of every frame. The supplied State must be realized through Instance stage.
void ModelVisualizer::collectFixedGeometry(const State& state) const {
    // Run through all the bodies and try to open the meshes associated
    // with them.
    const BodySet& bodies = _model.getBodySet();
    for (int i=0; i < bodies.getSize(); ++i) {
        const Body& body = bodies[i];
        const MobilizedBodyIndex bx = body.getMobilizedBodyIndex();
        const VisibleObject& visible = *body.getDisplayer();
        Vec3 scale; visible.getScaleFactors(scale);
        const Transform X_BV = visible.getTransform();
        const GeometrySet&   geomSet = visible.getGeometrySet();
        for (int g=0; g < geomSet.getSize(); ++g) {
            const DisplayGeometry& geo = geomSet[g];
            const DisplayGeometry::DisplayPreference pref = geo.getDisplayPreference();
            DecorativeGeometry::Representation rep;
            switch(pref) {
                case DisplayGeometry::None: 
                    continue; // don't bother with this one (TODO: is that right)
                case DisplayGeometry::WireFrame: 
                    rep=DecorativeGeometry::DrawWireframe; 
                    break;
                case DisplayGeometry::SolidFill:
                case DisplayGeometry::FlatShaded:
                case DisplayGeometry::GouraudShaded:
                    rep = DecorativeGeometry::DrawSurface;
                    break;
                default: assert(!"bad DisplayPreference");
            };

            const std::string& file = geo.getGeometryFile();
            bool isAbsolutePath; string directory, fileName, extension; 
            SimTK::Pathname::deconstructPathname(file,
                isAbsolutePath, directory, fileName, extension);
            const string lowerExtension = SimTK::String::toLower(extension);
            if (lowerExtension != ".vtp" && lowerExtension != ".obj") {
                std::clog << "ModelVisualizer ignoring '" << file
                    << "'; only .vtp and .obj files currently supported.\n";
                continue;
            }

            // File is a .vtp or .obj. See if we can find it.
            Array_<string> attempts;
            bool foundIt = findGeometryFile(file, isAbsolutePath, attempts);

            if (!foundIt) {
                std::clog << "ModelVisualizer couldn't find file '" << file
                    << "'; tried\n";
                for (unsigned i=0; i < attempts.size(); ++i)
                    std::clog << "  " << attempts[i] << "\n";
                if (!isAbsolutePath && 
                    !Pathname::environmentVariableExists("OPENSIM_HOME"))
                    std::clog << "Set environment variable OPENSIM_HOME "
                              << "to search $OPENSIM_HOME/Geometry.\n";
                continue;
            }

            SimTK::PolygonalMesh pmesh;
            try {
                if (lowerExtension == ".vtp") {
                    pmesh.loadVtpFile(attempts.back());
                } else {
                    std::ifstream objFile;
                    objFile.open(attempts.back().c_str());
                    pmesh.loadObjFile(objFile);
                    // objFile closes when destructed
                }
            } catch(const std::exception& e) {
                std::clog << "ModelVisualizer couldn't read " 
                            << attempts.back() << " because:\n"
                            << e.what() << "\n";
                continue;
            }

            DecorativeMesh dmesh(pmesh);
            dmesh.setColor(geo.getColor());
            dmesh.setOpacity(geo.getOpacity());
            const Vec3 netScale = geo.getScaleFactors()
                                        .elementwiseMultiply(scale);
            dmesh.setScaleFactors(netScale); 
            _viz->addDecoration(bx, X_BV*geo.getTransform(), dmesh);
        }
    }

    // Collect any fixed geometry from the ModelComponents.
    Array_<DecorativeGeometry> fixedGeometry;
    _model.generateDecorations
       (true, _model.getDisplayHints(), state, fixedGeometry);

    for (unsigned i=0; i < fixedGeometry.size(); ++i) {
        const DecorativeGeometry& dgeo = fixedGeometry[i];
        _viz->addDecoration(MobilizedBodyIndex(dgeo.getBodyId()), 
                            Transform(), dgeo);
    }
}<|MERGE_RESOLUTION|>--- conflicted
+++ resolved
@@ -159,13 +159,8 @@
         const BodySet& bodies = _model.getBodySet();
         for (int i = 0; i < bodies.getSize(); i++) {
             const OpenSim::Body& body = bodies[i];
-<<<<<<< HEAD
-            const Transform& X_GB = 
-                matter.getMobilizedBody(body.getMobilizedBodyIndex()).getBodyTransform(state);
-=======
             const Transform& X_GB =
                 body.getMobilizedBody().getBodyTransform(state);
->>>>>>> b5672d1b
             const WrapObjectSet& wrapObjects = body.getWrapObjectSet();
             for (int j = 0; j < wrapObjects.getSize(); j++) {
                 const string type = wrapObjects[j].getConcreteClassName();
