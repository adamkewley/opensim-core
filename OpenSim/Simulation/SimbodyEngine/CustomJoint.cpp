/* -------------------------------------------------------------------------- *
 *                         OpenSim:  CustomJoint.cpp                          *
 * -------------------------------------------------------------------------- *
 * The OpenSim API is a toolkit for musculoskeletal modeling and simulation.  *
 * See http://opensim.stanford.edu and the NOTICE file for more information.  *
 * OpenSim is developed at Stanford University and supported by the US        *
 * National Institutes of Health (U54 GM072970, R24 HD065690) and by DARPA    *
 * through the Warrior Web program.                                           *
 *                                                                            *
 * Copyright (c) 2005-2017 Stanford University and the Authors                *
 * Author(s): Frank C. Anderson, Peter Loan, Ajay Seth                        *
 *                                                                            *
 * Licensed under the Apache License, Version 2.0 (the "License"); you may    *
 * not use this file except in compliance with the License. You may obtain a  *
 * copy of the License at http://www.apache.org/licenses/LICENSE-2.0.         *
 *                                                                            *
 * Unless required by applicable law or agreed to in writing, software        *
 * distributed under the License is distributed on an "AS IS" BASIS,          *
 * WITHOUT WARRANTIES OR CONDITIONS OF ANY KIND, either express or implied.   *
 * See the License for the specific language governing permissions and        *
 * limitations under the License.                                             *
 * -------------------------------------------------------------------------- */

//=============================================================================
// INCLUDES
//=============================================================================
#include "CustomJoint.h"
#include "SpatialTransform.h"
#include <OpenSim/Simulation/Model/Model.h>
#include <OpenSim/Common/Constant.h>
#include <OpenSim/Common/LinearFunction.h>
#include "simbody/internal/MobilizedBody_FunctionBased.h"


//=============================================================================
// STATICS
//=============================================================================
using namespace std;
using namespace SimTK;
using namespace OpenSim;

//=============================================================================
// CONSTRUCTOR(S) AND DESTRUCTOR
//=============================================================================
//_____________________________________________________________________________
/* Default Constructor */
CustomJoint::CustomJoint()
{
    constructProperties();
}


/**
 * Constructor with specified SpatialTransform.
 */
CustomJoint::CustomJoint(const std::string&    name,
                         const PhysicalFrame&  parent,
                         const PhysicalFrame&  child,
                         SpatialTransform&     spatialTransform) :
                         Super(name, parent, child)
{
    constructProperties();
    set_SpatialTransform(spatialTransform);
}

CustomJoint::CustomJoint(const std::string&    name,
                         const PhysicalFrame&  parent,
                         const SimTK::Vec3&    locationInParent,
                         const SimTK::Vec3&    orientationInParent,
                         const PhysicalFrame&  child,
                         const SimTK::Vec3&    locationInChild,
                         const SimTK::Vec3&    orientationInChild,
                         SpatialTransform&     spatialTransform) :
    Super(name, parent, locationInParent, orientationInParent,
          child, locationInChild, orientationInChild)
{
    constructProperties();
    set_SpatialTransform(spatialTransform);
}

//_____________________________________________________________________________
/**
 * Connect properties to local pointers.
 */
void CustomJoint::constructProperties()
{
    setAuthors("Frank C. Anderson, Ajay Seth");
    constructProperty_SpatialTransform(SpatialTransform());
}

/*
 * Perform some set up functions that happen after the
 * object has been deserialized or copied.
 */
void CustomJoint::extendFinalizeFromProperties()
{
    Super::extendFinalizeFromProperties();

    //CustomJoint can only construct the coordinates once SpatialTransform is specified 
    constructCoordinates();

    // Axes should be independent otherwise Simbody throws an exception in extendAddToSystem
    double tol = 1e-5;
    // Verify that none of the rotation axes are collinear
    const std::vector<SimTK::Vec3> axes = getSpatialTransform().getAxes();
    for (int startIndex = 0; startIndex <= 3; startIndex += 3) {
        if (((axes[startIndex + 0] % axes[startIndex + 1]).norm() < tol) ||
            ((axes[startIndex + 0] % axes[startIndex + 2]).norm() < tol) ||
            ((axes[startIndex + 1] % axes[startIndex + 2]).norm() < tol)) {
            throw(Exception("CustomJoint '" + getName() +
                "' has collinear axes and are not well-defined."
                " Please fix and retry loading."));
        }
    }
}

void CustomJoint::extendConnectToModel(Model& aModel)
{
    Super::extendConnectToModel(aModel);
    // SpatialTransform "connect" methods are poorly named. This
    // establishing the SpatialTransform and its Transform axes as 
    // sub objects (not updated to Components) of the CustomJoint and this
    // should be done here.
    /* Set up spatial transform for this custom joint. */
    updSpatialTransform().connectToJoint(*this);
}

void CustomJoint::extendScale(const SimTK::State& s, const ScaleSet& scaleSet)
{
    Super::extendScale(s, scaleSet);

    // Get scale factors (if an entry for the parent Frame's base Body exists).
    const Vec3& scaleFactors = getScaleFactors(scaleSet, getParentFrame());
    if (scaleFactors == ModelComponent::InvalidScaleFactors)
        return;

    //TODO: Need to scale transforms appropriately, given an arbitrary axis.
    updSpatialTransform().scale(scaleFactors);
}

void CustomJoint::constructCoordinates()
{
    const SpatialTransform& spatialTransform = getSpatialTransform();
    OpenSim::Array<std::string> coordinateNames
        = spatialTransform.getCoordinateNames();

    // Check how many coordinates are required
    int ncoords = coordinateNames.getSize();

    for (int i = 0; i < ncoords; ++i){
        std::string coordName = spatialTransform.getCoordinateNames()[i];
        // Locate the coordinate in the set if it has already been defined (e.g. in XML) 
        int coordIndex = getProperty_coordinates().findIndexForName(coordName);
        if (coordIndex < 0) {
            coordIndex = constructCoordinate(Coordinate::MotionType::Undefined,
                                             i);
        }
        Coordinate& coord = upd_coordinates(coordIndex);
        coord.setName(coordName);

        // Determine the MotionType of the Coordinate based
        // on which TransformAxis it operates upon: 0-2 are Rotational
        // and 3-5 are Translational. Coordinates appearing
        // in both categories are Coupled
        Coordinate::MotionType mt = Coordinate::MotionType::Undefined;
        for (int j = 0; j < 6; ++j){
            auto coordNamesForAxis = spatialTransform[j]
                .getCoordinateNamesInArray();
            if (coordNamesForAxis.findIndex(coordName) >= 0) {
                const LinearFunction* lf = nullptr;
                if (spatialTransform[j].hasFunction()) {
                    lf = dynamic_cast<const LinearFunction*>(
                            &spatialTransform[j].get_function() );
                    // if displacement on axis is linear (w/ slope of +/-1)
                    // w.r.t. the coordinate value, we have a pure
                    // rotation/translation
                    if (lf && (lf->getSlope() == 1.0 || lf->getSlope() == -1.0))
                    {
                        // coordinate is pure axis displacement
                        if (j < 3)
                            // coordinate about rotational axis 
                            mt = Coordinate::MotionType::Rotational;
                        else // otherwise translational axis 
                            mt = Coordinate::MotionType::Translational;
                    } else {
                        // scaled (slope != +/-1) or nonlinear relationship
                        // means not a pure rotational or translational for
                        // this axis. designate as Coupled unless already
                        // defined as pure Rotational or Translational about
                        // another axis
                        mt = (mt == Coordinate::MotionType::Undefined ?
                            Coordinate::MotionType::Coupled : mt);
                    }
                }
            }
        }
        setMotionType(CoordinateIndex(i), mt);
    }
}

//=============================================================================
// Simbody Model building.
//=============================================================================
//_____________________________________________________________________________
void CustomJoint::extendAddToSystem(SimTK::MultibodySystem& system) const
{
    Super::extendAddToSystem(system);

    SimTK::MobilizedBody inb;
    SimTK::Body outb;
    SimTK::Transform inbX = getParentFrame().findTransformInBaseFrame();
    SimTK::Transform outbX = getChildFrame().findTransformInBaseFrame();
    const OpenSim::PhysicalFrame* mobilized = &getChildFrame();
    // if the joint is reversed then flip the underlying tree representation
    // of inboard and outboard bodies, although the joint direction will be 
    // preserved, the inboard must exist first.
    if (isReversed){
        inb = getChildFrame().getMobilizedBody();
        inbX = getChildFrame().findTransformInBaseFrame();

        outb = getParentInternalRigidBody();
        outbX = getParentFrame().findTransformInBaseFrame();

        mobilized = &getParentFrame();
    }
    else{
        inb = getParentFrame().getMobilizedBody();
        outb = getChildInternalRigidBody();
    }

    const Array<std::string>& coordNames = getSpatialTransform().getCoordinateNames();

    // Some initializations
    const int numCoords = numCoordinates();  // Note- should check that all coordinates are used.
    std::vector<std::vector<int> > coordinateIndices =
        getSpatialTransform().getCoordinateIndices();
    std::vector<const SimTK::Function*> functions =
        getSpatialTransform().getFunctions();
    std::vector<Vec3> axes = getSpatialTransform().getAxes();

    SimTK_ASSERT1(numCoords == coordNames.getSize(),
        "%s list of coordinates does not match number of mobilities.",
        getConcreteClassName().c_str());

    SimTK_ASSERT1(numCoords > 0,
        "%s must have 1 or more mobilities (dofs).",
                  getConcreteClassName().c_str());

    SimTK_ASSERT1(numCoords <= 6,
        "%s cannot exceed 6 mobilities (dofs).",
        getConcreteClassName().c_str());
    assert(functions.size() == 6);

    SimTK_ASSERT2(numCoords <= 6,
        "%s::%s must specify functions for complete spatial (6 axes) motion.",
        getConcreteClassName().c_str(),
                  getSpatialTransform().getConcreteClassName().c_str());
    assert(coordinateIndices.size() == 6);

    SimTK_ASSERT2(axes.size() == 6,
        "%s::%s must specify 6 independent axes to span spatial motion.",
        getConcreteClassName().c_str(), getSpatialTransform().getConcreteClassName().c_str());

    SimTK::MobilizedBody::Direction dir =
        SimTK::MobilizedBody::Direction(isReversed);

    SimTK::MobilizedBody::FunctionBased
        simtkBody(inb, inbX, 
                  outb, outbX, 
                    numCoords, functions,
                  coordinateIndices, axes, dir);

    assignSystemIndicesToBodyAndCoordinates(simtkBody, mobilized, numCoords, 0);
}

//=============================================================================
// Utilities for versioning
//=============================================================================
//_____________________________________________________________________________

/** Override of the default implementation to account for versioning. */
void CustomJoint::
updateFromXMLNode(SimTK::Xml::Element& aNode, int versionNumber)
{
    int documentVersion = versionNumber;
    if ( documentVersion < XMLDocument::getLatestVersion()){
<<<<<<< HEAD
        if (LogManager::getLogLevel() <= LogLevel::Debug)
=======
        if (Log::shouldLog(Log::Level::Debug))
>>>>>>> c263c7f0
            cout << "Updating CustomJoint to latest format..." << endl;
        // Version before refactoring spatialTransform
        if (documentVersion<10901){
            // replace TransformAxisSet with SpatialTransform
            /////renameChildNode("TransformAxisSet", "SpatialTransform");
            // Check how many TransformAxes are defined
            SimTK::Xml::element_iterator spatialTransformNode = 
                aNode.element_begin("TransformAxisSet");
            if (spatialTransformNode == aNode.element_end()) return;

            SimTK::Xml::element_iterator axesSetNode = 
                spatialTransformNode->element_begin("objects");
            /////if (axesSetNode != NULL)
            /////   spatialTransformNode->removeChild(axesSetNode);
            /////DOMElement*grpNode = XMLNode::GetFirstChildElementByTagName(spatialTransformNode,"groups");
            /////if (grpNode != NULL)
            /////   spatialTransformNode->removeChild(grpNode);
            // (0, 1, 2 rotations & 3, 4, 5 translations then remove the is_rotation node)
            SimTK::Array_<SimTK::Xml::Element> list = 
                axesSetNode->getAllElements();
            unsigned int listLength = list.size();
            //int objectsFound = 0;
            Array<int> translationIndices(-1, 0);
            Array<int>  rotationIndices(-1, 0);
            int nextAxis = 0;
            std::vector<TransformAxis *> axes;
            // Add children for all six axes here
            //////_node->removeChild(SpatialTransformNode);
            
            // Create a blank Spatial Transform and use it to populate the 
            // XML structure
            for(int i=0; i<6; i++)
                updSpatialTransform()[i].setFunction(new OpenSim::Constant(0));
            
            Array<OpenSim::TransformAxis*> oldAxes;
            for(unsigned int j=0;j<listLength;j++) {
                // getChildNodes() returns all types of DOMNodes including 
                // comments, text, etc., but we only want
                // to process element nodes
                SimTK::Xml::Element objElmt = list[j];
                string objectType = objElmt.getElementTag();
                // (sherm) this is cleaning up old TransformAxis here but
                // that should really be done in TransformAxis instead.
                if (objectType == "TransformAxis"){
                    OpenSim::TransformAxis* readAxis = 
                        new OpenSim::TransformAxis(objElmt);
                    assert(nextAxis <=5);
                    bool isRotation = false;
                    SimTK::Xml::element_iterator rotationNode = 
                        objElmt.element_begin("is_rotation");
                    if (rotationNode != objElmt.element_end()){
                        SimTK::String sValue = 
                            rotationNode->getValueAs<SimTK::String>();
                        bool value = (sValue.toLower() == "true");
                                isRotation = value;
                        objElmt.eraseNode(rotationNode);
                            }
                    SimTK::Xml::element_iterator coordinateNode = 
                        objElmt.element_begin("coordinate");
                    SimTK::String coordinateName = 
                        coordinateNode->getValueAs<SimTK::String>();
                    Array<std::string> names("");
                    names.append(coordinateName);
                    readAxis->setCoordinateNames(names);
                    SimTK::Xml::element_iterator axisNode = 
                        objElmt.element_begin("axis");
                    
                    SimTK::Vec3 axisVec= axisNode->getValueAs<SimTK::Vec3>();
                    readAxis->setAxis(axisVec);
                    if (isRotation){
                        rotationIndices.append(nextAxis);
                    }
                    else {
                        translationIndices.append(nextAxis);
                    }
                    axes.push_back(readAxis);
                    nextAxis++;
                }
            }
            assert(rotationIndices.getSize() <=3);
            assert(translationIndices.getSize() <=3);
            //XMLNode::RemoveChildren(SpatialTransformAxesNode);
            int nRotations = rotationIndices.getSize();
            int nTranslations = translationIndices.getSize();
            // Now copy coordinateName, Axis, Function into proper slot
            for (int i=0; i<nRotations; i++){
                updSpatialTransform()[i] = *axes[rotationIndices[i]];
            }
            updSpatialTransform().constructIndependentAxes(nRotations, 0);
            // Add Translations from old list then pad with default ones, 
            // make sure no singularity.
            for (int i=0; i<nTranslations; i++){
                updSpatialTransform()[i+3] = *axes[translationIndices[i]];
            }
            updSpatialTransform().constructIndependentAxes(nTranslations, 3);
        }
    }

    // Delegate to superclass now.
    Super::updateFromXMLNode(aNode, versionNumber);
}<|MERGE_RESOLUTION|>--- conflicted
+++ resolved
@@ -284,11 +284,7 @@
 {
     int documentVersion = versionNumber;
     if ( documentVersion < XMLDocument::getLatestVersion()){
-<<<<<<< HEAD
-        if (LogManager::getLogLevel() <= LogLevel::Debug)
-=======
         if (Log::shouldLog(Log::Level::Debug))
->>>>>>> c263c7f0
             cout << "Updating CustomJoint to latest format..." << endl;
         // Version before refactoring spatialTransform
         if (documentVersion<10901){
