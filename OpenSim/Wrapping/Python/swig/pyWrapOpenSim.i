%module(directors="1") opensim
%module opensim
<<<<<<< HEAD
#pragma SWIG nowarn=822,451,503,516,325
// 401 is "Nothing known about base class *some-class*.
//         Maybe you forgot to instantiate *some-template* using %template."
// When wrapping new classes it's good to uncomment the line below to make sure
// you've wrapped your new class properly. However, SWIG generates lots of 401
// errors that are very difficult to resolve.
#pragma SWIG nowarn=401
=======
#pragma SWIG nowarn=822,451,503,516,325,401
>>>>>>> c207ddf4

/*
For consistency with the rest of the API, we use camel-case for variable names.
This breaks Python PEP 8 convention, but allows us to be consistent within our
own project.
*/

%{
#define SWIG_FILE_WITH_INIT


#include <OpenSim/version.h>
#include <SimTKsimbody.h>
#include <OpenSim/Common/osimCommonDLL.h>
#include <OpenSim/Simulation/osimSimulationDLL.h>
#include <OpenSim/Common/Exception.h>
#include <OpenSim/Common/Array.h>
#include <OpenSim/Common/ArrayPtrs.h>
#include <OpenSim/Common/AbstractProperty.h>
#include <OpenSim/Common/Property.h>
#include <OpenSim/Common/PropertyGroup.h>
#include <OpenSim/Common/Object.h>
#include <OpenSim/Common/ObjectGroup.h>
#include <OpenSim/Common/Set.h>
#include <OpenSim/Common/StateVector.h>
#include <OpenSim/Common/StorageInterface.h>
#include <OpenSim/Common/Storage.h>
#include <OpenSim/Common/Scale.h>
#include <OpenSim/Common/ScaleSet.h>
#include <OpenSim/Common/Units.h>
#include <OpenSim/Common/IO.h>
#include <OpenSim/Common/Function.h>
#include <OpenSim/Common/Constant.h>
#include <OpenSim/Common/SimmSpline.h>
#include <OpenSim/Common/StepFunction.h>
#include <OpenSim/Common/PiecewiseConstantFunction.h>
#include <OpenSim/Common/LinearFunction.h>
#include <OpenSim/Common/PiecewiseLinearFunction.h>
#include <OpenSim/Common/MultiplierFunction.h>
#include <OpenSim/Common/GCVSpline.h>
#include <OpenSim/Common/Sine.h>
#include <OpenSim/Common/PolynomialFunction.h>
#include <OpenSim/Common/SmoothSegmentedFunctionFactory.h>
#include <OpenSim/Common/SmoothSegmentedFunction.h>
#include <OpenSim/Common/XYFunctionInterface.h>
#include <OpenSim/Common/FunctionSet.h>

#include <OpenSim/Common/LoadOpenSimLibrary.h>
#include <OpenSim/Common/Component.h>
#include <OpenSim/Simulation/Model/ModelComponent.h>
#include <OpenSim/Simulation/Model/ModelComponentSet.h>
#include <OpenSim/Simulation/Model/ComponentSet.h>

#include <OpenSim/Simulation/Solver.h>
#include <OpenSim/Simulation/InverseDynamicsSolver.h>
#include <OpenSim/Simulation/MomentArmSolver.h>

#include <OpenSim/Simulation/Model/Frame.h>
#include <OpenSim/Simulation/Model/PhysicalFrame.h>
#include <OpenSim/Simulation/Model/Ground.h>
#include <OpenSim/Simulation/Model/OffsetFrame.h>
#include <OpenSim/Simulation/Model/PhysicalOffsetFrame.h>

#include <OpenSim/Simulation/Model/Force.h>
#include <OpenSim/Simulation/Model/PrescribedForce.h>
#include <OpenSim/Simulation/Model/CoordinateLimitForce.h>
#include <OpenSim/Simulation/Model/ExternalForce.h>
#include <OpenSim/Simulation/Model/ContactGeometry.h>
#include <OpenSim/Simulation/Model/ContactHalfSpace.h>
#include <OpenSim/Simulation/Model/ContactMesh.h>
#include <OpenSim/Simulation/Model/ContactSphere.h>

#include <OpenSim/Simulation/Model/ElasticFoundationForce.h>
#include <OpenSim/Simulation/Model/HuntCrossleyForce.h>

#include <OpenSim/Simulation/Model/ContactGeometrySet.h>
#include <OpenSim/Simulation/Model/Probe.h>
#include <OpenSim/Simulation/Model/ProbeSet.h>
#include <OpenSim/Simulation/Model/SystemEnergyProbe.h>
#include <OpenSim/Simulation/Model/JointInternalPowerProbe.h>
#include <OpenSim/Simulation/Model/ActuatorPowerProbe.h>
#include <OpenSim/Simulation/Model/ActuatorForceProbe.h>
#include <OpenSim/Simulation/Model/MuscleActiveFiberPowerProbe.h>
#include <OpenSim/Simulation/Model/Bhargava2004MuscleMetabolicsProbe.h>
#include <OpenSim/Simulation/Model/Umberger2010MuscleMetabolicsProbe.h>

#include <OpenSim/Simulation/Model/ModelDisplayHints.h>
#include <OpenSim/Simulation/Model/ModelVisualizer.h>

#include <OpenSim/Simulation/Model/Actuator.h>
#include <OpenSim/Simulation/Model/ModelVisualizer.h>
#include <OpenSim/Simulation/Model/Model.h>
#include <OpenSim/Simulation/Control/Control.h>
#include <OpenSim/Simulation/Control/ControlSet.h>
#include <OpenSim/Simulation/Control/ControlConstant.h>
#include <OpenSim/Simulation/Control/ControlLinearNode.h>
#include <OpenSim/Simulation/Control/ControlLinear.h>
#include <OpenSim/Simulation/Control/Controller.h>
#include <OpenSim/Simulation/Control/PrescribedController.h>
#include <OpenSim/Simulation/Manager/Manager.h>
#include <OpenSim/Simulation/Model/Analysis.h>
#include <OpenSim/Simulation/Model/AnalysisSet.h>
#include <OpenSim/Simulation/Model/ForceSet.h>
#include <OpenSim/Simulation/Model/ControllerSet.h>
#include <OpenSim/Simulation/Model/ExternalLoads.h>
#include <OpenSim/Simulation/Model/AbstractTool.h>
#include <OpenSim/Simulation/Model/Marker.h>
#include <OpenSim/Simulation/Model/MarkerSet.h>
#include <OpenSim/Simulation/SimbodyEngine/SimbodyEngine.h>

#include <OpenSim/Tools/osimToolsDLL.h>
#include <OpenSim/Tools/ForwardTool.h>

#include <OpenSim/Analyses/osimAnalysesDLL.h>
#include <OpenSim/Analyses/Actuation.h>
#include <OpenSim/Analyses/Kinematics.h>
#include <OpenSim/Analyses/MuscleAnalysis.h>
#include <OpenSim/Analyses/InverseDynamics.h>
#include <OpenSim/Analyses/StaticOptimization.h>
#include <OpenSim/Analyses/ForceReporter.h>
#include <OpenSim/Analyses/PointKinematics.h>
#include <OpenSim/Analyses/BodyKinematics.h>
#include <OpenSim/Analyses/JointReaction.h>
#include <OpenSim/Analyses/StatesReporter.h>
#include <OpenSim/Analyses/InducedAccelerations.h>
#include <OpenSim/Analyses/ProbeReporter.h>

#include <OpenSim/Simulation/Wrap/WrapObject.h>
#include <OpenSim/Simulation/Wrap/PathWrapPoint.h>
#include <OpenSim/Simulation/Wrap/WrapSphere.h>
#include <OpenSim/Simulation/Wrap/WrapCylinder.h>
#include <OpenSim/Simulation/Wrap/WrapTorus.h>
#include <OpenSim/Simulation/Wrap/WrapEllipsoid.h>
#include <OpenSim/Simulation/Wrap/WrapObjectSet.h>
#include <OpenSim/Simulation/Wrap/PathWrap.h>
#include <OpenSim/Simulation/Wrap/PathWrapSet.h>
#include <OpenSim/Simulation/Wrap/WrapCylinderObst.h>
#include <OpenSim/Simulation/Wrap/WrapSphereObst.h>
#include <OpenSim/Simulation/Wrap/WrapDoubleCylinderObst.h>

#include <OpenSim/Simulation/SimbodyEngine/Body.h>
#include <OpenSim/Simulation/Model/BodySet.h>

#include <OpenSim/Simulation/Model/BodyScale.h>
#include <OpenSim/Simulation/Model/BodyScaleSet.h>

#include <OpenSim/Simulation/SimbodyEngine/Coordinate.h>
#include <OpenSim/Simulation/Model/CoordinateSet.h>

#include <OpenSim/Simulation/SimbodyEngine/TransformAxis.h>
#include <OpenSim/Simulation/SimbodyEngine/SpatialTransform.h>

#include <OpenSim/Simulation/SimbodyEngine/Joint.h>
#include <OpenSim/Simulation/SimbodyEngine/FreeJoint.h>
#include <OpenSim/Simulation/SimbodyEngine/CustomJoint.h>
#include <OpenSim/Simulation/SimbodyEngine/EllipsoidJoint.h>
#include <OpenSim/Simulation/SimbodyEngine/BallJoint.h>
#include <OpenSim/Simulation/SimbodyEngine/PinJoint.h>
#include <OpenSim/Simulation/SimbodyEngine/SliderJoint.h>
#include <OpenSim/Simulation/SimbodyEngine/WeldJoint.h>
#include <OpenSim/Simulation/SimbodyEngine/GimbalJoint.h>
#include <OpenSim/Simulation/SimbodyEngine/UniversalJoint.h>
#include <OpenSim/Simulation/SimbodyEngine/PlanarJoint.h>
#include <OpenSim/Simulation/Model/JointSet.h>

#include <OpenSim/Simulation/Model/Marker.h>

#include <OpenSim/Simulation/Model/PathPoint.h>
#include <OpenSim/Simulation/Model/PathPointSet.h>
#include <OpenSim/Simulation/Model/ConditionalPathPoint.h>
#include <OpenSim/Simulation/Model/MovingPathPoint.h>
#include <OpenSim/Simulation/Model/PointForceDirection.h>
#include <OpenSim/Simulation/Model/GeometryPath.h>
#include <OpenSim/Simulation/Model/Ligament.h>

#include <OpenSim/Simulation/SimbodyEngine/Constraint.h>
#include <OpenSim/Simulation/Model/ConstraintSet.h>
#include <OpenSim/Simulation/SimbodyEngine/WeldConstraint.h>
#include <OpenSim/Simulation/SimbodyEngine/PointConstraint.h>
#include <OpenSim/Simulation/SimbodyEngine/ConstantDistanceConstraint.h>
#include <OpenSim/Simulation/SimbodyEngine/CoordinateCouplerConstraint.h>
#include <OpenSim/Simulation/SimbodyEngine/PointOnLineConstraint.h>

#include <OpenSim/Actuators/osimActuatorsDLL.h>
#include <OpenSim/Simulation/Model/Actuator.h>
#include <OpenSim/Simulation/Model/PathActuator.h>
#include <OpenSim/Simulation/Model/Muscle.h>
#include <OpenSim/Simulation/Model/ActivationFiberLengthMuscle.h>
#include <OpenSim/Simulation/Model/ExpressionBasedPointToPointForce.h>
#include <OpenSim/Simulation/Model/ExpressionBasedCoordinateForce.h>
#include <OpenSim/Simulation/Model/PointToPointSpring.h>
#include <OpenSim/Simulation/Model/PathSpring.h>
#include <OpenSim/Simulation/Model/BushingForce.h>
#include <OpenSim/Simulation/Model/FunctionBasedBushingForce.h>
#include <OpenSim/Simulation/Model/ExpressionBasedBushingForce.h>
#include <OpenSim/Actuators/CoordinateActuator.h>
#include <OpenSim/Actuators/PointActuator.h>
#include <OpenSim/Actuators/TorqueActuator.h>
#include <OpenSim/Actuators/BodyActuator.h>
#include <OpenSim/Actuators/PointToPointActuator.h>
#include <OpenSim/Actuators/ClutchedPathSpring.h>
#include <OpenSim/Actuators/SpringGeneralizedForce.h>
#include <OpenSim/Actuators/Thelen2003Muscle.h>
#include <OpenSim/Actuators/RigidTendonMuscle.h>
#include <OpenSim/Actuators/Millard2012EquilibriumMuscle.h>
#include <OpenSim/Actuators/Millard2012AccelerationMuscle.h>
#include <OpenSim/Actuators/ClutchedPathSpring.h>

#include <OpenSim/Tools/IKTask.h>
#include <OpenSim/Tools/IKMarkerTask.h>
#include <OpenSim/Tools/IKCoordinateTask.h>
#include <OpenSim/Tools/IKTaskSet.h>
#include <OpenSim/Common/MarkerData.h>

#include <OpenSim/Tools/MarkerPair.h>
#include <OpenSim/Tools/MarkerPairSet.h>
#include <OpenSim/Tools/Measurement.h>
#include <OpenSim/Tools/MeasurementSet.h>

#include <OpenSim/Tools/GenericModelMaker.h>
#include <OpenSim/Tools/ModelScaler.h>
#include <OpenSim/Tools/MarkerPlacer.h>
#include <OpenSim/Tools/Tool.h>

#include <OpenSim/Simulation/Solver.h>
#include <OpenSim/Simulation/AssemblySolver.h>
#include <OpenSim/Simulation/MarkersReference.h>
#include <OpenSim/Simulation/CoordinateReference.h>
#include <OpenSim/Simulation/InverseKinematicsSolver.h>
#include <OpenSim/Tools/DynamicsTool.h>
#include <OpenSim/Tools/InverseDynamicsTool.h>

#include <OpenSim/Tools/TrackingTask.h>
#include <OpenSim/Tools/CMC_Task.h>
#include <OpenSim/Tools/CMC_Joint.h>
#include <OpenSim/Tools/CMC_Point.h>
#include <OpenSim/Tools/CMC_TaskSet.h>

#include <OpenSim/Tools/CMCTool.h>
#include <OpenSim/Tools/RRATool.h>
#include <OpenSim/Tools/ScaleTool.h>
#include <OpenSim/Tools/AnalyzeTool.h>
#include <OpenSim/Tools/InverseKinematicsTool.h>

using namespace OpenSim;
using namespace SimTK;

%}

%feature("director") OpenSim::AnalysisWrapper;
%feature("director") OpenSim::SimtkLogCallback;
%feature("director") SimTK::DecorativeGeometryImplementation;
%feature("notabstract") ControlLinear;

/** Pass Doxygen documentation to python wrapper */
%feature("autodoc", "3");

%rename(OpenSimObject) OpenSim::Object;
%rename(OpenSimException) OpenSim::Exception;

// Relay exceptions to the target language.
// This causes substantial code bloat and possibly hurts performance.
// Without these try-catch block, a SimTK or OpenSim exception causes the
// program to crash.
%include exception.i
%exception {
    try {
        $action
    } catch (const SimTK::Exception::IndexOutOfRange& e) {
        SWIG_exception(SWIG_IndexError, e.what());
    } catch (const OpenSim::Exception& e) {
        std::string str("OpenSim Exception: ");
        std::string what(e.what());
        SWIG_exception(SWIG_RuntimeError, (str + what).c_str());
    } catch (...) {
        SWIG_exception(SWIG_RuntimeError, "Unknown exception.");
    }
}

%newobject *::clone;

%rename(printToXML) OpenSim::Object::print(const std::string&) const;
%rename(printToXML) OpenSim::XMLDocument::print(const std::string&);
%rename(printToXML) OpenSim::XMLDocument::print();
%rename(printToFile) OpenSim::Storage::print;
%rename(NoType) OpenSim::Geometry::None;
%rename(NoPreference) OpenSim::DisplayGeometry::None;

<<<<<<< HEAD
// Operators
// =========
=======
%rename(appendNative) OpenSim::ForceSet::append(Force* aForce);

>>>>>>> c207ddf4
/* If needed %extend will be used, these operators are not supported.*/
%ignore *::operator[];
%ignore *::operator=;

// For reference (doesn't work and should not be necessary):
// %rename(__add__) operator+;

/* This file is for creation/handling of arrays */
%include "std_carray.i";

/* This interface file is for better handling of pointers and references */
%include "typemaps.i"
%include "std_string.i"

// To access std::vector from Python.
// %include "std_vector.i"

// Typemaps
// ========
// Allow passing python objects into OpenSim functions. For example,
// pass a list of 3 float's into a function that takes a Vec3 as an argument.
/*
TODO disabling these for now as the typemaps remove the ability to pass
arguments using the C++ types. For example, with these typemaps,
Model::setGravity() can no longer take a Vec3. We can revisit typemaps if we
can keep the ability to use the original argument types.
These typemaps work, though.
%typemap(in) SimTK::Vec3 {
    SimTK::Vec3 v;
    if (!PySequence_Check($input)) {
        PyErr_SetString(PyExc_ValueError, "Expected a sequence.");
        return NULL;
    }
    if (PySequence_Length($input) != v.size()) {
        PyErr_SetString(PyExc_ValueError,
                "Size mismatch. Expected 3 elements.");
        return NULL;
    }
    for (int i = 0; i < v.size(); ++i) {
        PyObject* o = PySequence_GetItem($input, i);
        if (PyNumber_Check(o)) {
            v[i] = PyFloat_AsDouble(o);
        } else {
            PyErr_SetString(PyExc_ValueError,
                "Sequence elements must be numbers.");
            return NULL;
        }
    }
    $1 = &v;
};
%typemap(in) const SimTK::Vec3& {
    SimTK::Vec3 v;
    if (!PySequence_Check($input)) {
        PyErr_SetString(PyExc_ValueError, "Expected a sequence.");
        return NULL;
    }
    if (PySequence_Length($input) != v.size()) {
        PyErr_SetString(PyExc_ValueError,
                "Size mismatch. Expected 3 elements.");
        return NULL;
    }
    for (int i = 0; i < v.size(); ++i) {
        PyObject* o = PySequence_GetItem($input, i);
        if (PyNumber_Check(o)) {
            v[i] = PyFloat_AsDouble(o);
        } else {
            PyErr_SetString(PyExc_ValueError,
                "Sequence elements must be numbers.");
            return NULL;
        }
    }
    $1 = &v;
};
// This is how one would apply a generic typemap to specific arguments:
//%apply const SimTK::Vec3& INPUT { const SimTK::Vec3& aGrav };
*/

// Memory management
// =================
/*
This facility will help us avoid segfaults that occur when two different
objects believe they own a pointer, and so they both try to delete it. We can
instead notify the object that something else has adopted it, and will take
care of deleting it.
*/
%extend OpenSim::Object {
%pythoncode %{
    def _markAdopted(self):
        if self.this and self.thisown:
            self.thisown = False
%}
};

/*
The added component is not responsible for its own memory management anymore
once added to the Model.  These lines must go at this point in this .i file. I
originally had them at the bottom, and then they didn't work!

note: ## is a "glue" operator: `a ## b` --> `ab`.
*/
%define MODEL_ADOPT_HELPER(NAME)
%pythonappend OpenSim::Model::add ## NAME %{
    args[0]._markAdopted()
%}
%enddef

MODEL_ADOPT_HELPER(ModelComponent);
MODEL_ADOPT_HELPER(Body);
MODEL_ADOPT_HELPER(Probe);
MODEL_ADOPT_HELPER(Joint);
MODEL_ADOPT_HELPER(Frame);
MODEL_ADOPT_HELPER(Constraint);
MODEL_ADOPT_HELPER(ContactGeometry);
MODEL_ADOPT_HELPER(Analysis);
MODEL_ADOPT_HELPER(Force);
MODEL_ADOPT_HELPER(Controller);

// Make sure clone does not leak memory
%newobject *::clone; 

// Would prefer to modify the Joint abstract class constructor,
// but the proxy classes don't even call it.
%define JOINT_ADOPT_HELPER(NAME)
%pythonappend OpenSim::Joint:: ## NAME %{
    self._markAdopted()
%}
%enddef

JOINT_ADOPT_HELPER(FreeJoint);
JOINT_ADOPT_HELPER(CustomJoint);
JOINT_ADOPT_HELPER(EllipsoidJoint);
JOINT_ADOPT_HELPER(BallJoint);
JOINT_ADOPT_HELPER(PinJoint);
JOINT_ADOPT_HELPER(SliderJoint);
JOINT_ADOPT_HELPER(WeldJoint);
JOINT_ADOPT_HELPER(GimbalJoint);
JOINT_ADOPT_HELPER(UniversalJoint);
JOINT_ADOPT_HELPER(PlanarJoint);

%extend OpenSim::Array<double> {
	void appendVec3(SimTK::Vec3 vec3) {
		for(int i=0; i<3; i++)
			self->append(vec3[i]);
	}
	void appendVector(SimTK::Vector vec) {
		for(int i=0; i<vec.size(); i++)
			self->append(vec[i]);
	}

	SimTK::Vec3 getAsVec3() {
		return SimTK::Vec3::getAs(self->get());
	};
	
	static SimTK::Vec3 createVec3(double e1, double e2, double e3) {
		Array<double>* arr = new Array<double>(e1, 3);
		arr->set(1, e2);
		arr->set(2, e3);
		return SimTK::Vec3::getAs(arr->get());
	};
  
   static SimTK::Vec3 createVec3(double e1) {
		Array<double>* arr = new Array<double>(e1, 3);
		return SimTK::Vec3::getAs(arr->get());
  };
   
   static SimTK::Vec3  createVec3(double es[3]) {
		Array<double>* arr = new Array<double>(es[0], 3);
		arr->set(1, es[1]);
		arr->set(2, es[2]);
		return SimTK::Vec3::getAs(arr->get());
  };

   SimTK::Vector_<double>  getAsVector() {
		return SimTK::Vector(self->getSize(), &(*self)[0]);
  };

   void populateFromVector(SimTK::Vector_<double> aVector) {
		int sz = aVector.size();
		for(int i=0; i<sz; ++i)
			self->append(aVector[i]);
   }

   static  OpenSim::Array<double> getValuesFromVec3(SimTK::Vec3 vec3) {
		OpenSim::Array<double> arr(0, 3);
		for (int i=0; i<3; i++) arr[i] = vec3[i];
		return arr;
  };
  
  std::string toString() const {
		std::stringstream stream;
		for (int i=0; i< self->getSize(); i++)
			stream <<  self->get(i) << " ";
		return stream.str(); 
  }

  void setFromPyArray(double* dValues, int size) {
		self->setSize(size);
		for(int i=0; i< size; ++i)
		    self->set(i, dValues[i]);
};
};
/*
%extend OpenSim::Model {
	static void LoadOpenSimLibrary(std::string libraryName){
		LoadOpenSimLibrary(libraryName);
	}

	void setDefaultControls(SimTK::Vector& newControls) {
		self->updDefaultControls() = newControls;
	}
}

%extend OpenSim::Manager {
	void setIntegratorAccuracy(double accuracy){
		self->getIntegrator().setAccuracy(accuracy);
	}
}

%extend OpenSim::Object {
	static OpenSim::Array<std::string> getFunctionClassNames() {
		  OpenSim::Array<std::string> availableClassNames;
		  ArrayPtrs<OpenSim::Function> rArray;
		  Object::getRegisteredObjectsOfGivenType<OpenSim::Function>(rArray);
		  for (int i=0;i<rArray.size(); i++)
			availableClassNames.append(rArray[i]->getConcreteClassName());
		  
		  return availableClassNames;
	}
}

%include "numpy.i"

%include "std_vector.i"
%template(StdVecInt) std::vector<int>;

%init %{
import_array();
%}

%apply (double* IN_ARRAY1, int DIM1) {(double* dValues, int size)}
*/
/* rest of header files to be wrapped */
%include <OpenSim/version.h>
%include <SimTKcommon.h>

%include <SimTKcommon/Constants.h>
%include <SWIGSimTK/Vec.h>
<<<<<<< HEAD
%include <SimTKcommon/SmallMatrix.h>

=======
>>>>>>> c207ddf4
// Vec3
// Extend the template Vec class; these methods will apply for all template
// parameters. This extend block must appear before the %template call below.
%extend SimTK::Vec {
    std::string __str__() const {
        return $self->toString();
    }
    int __len__() const {
        return $self->size();
    }
};
namespace SimTK {
%template(Vec2) Vec<2>;
%template(Vec3) Vec<3>;
%template(Vec4) Vec<4>;
%template(Vec6) Vec<6>;
}
%extend SimTK::Vec<3> {
     double __getitem__(int i) const {
        SimTK_INDEXCHECK_ALWAYS(i, $self->size(), "Vec3.__getitem__()");
        return $self->operator[](i);
    }
    void __setitem__(int i, double value) {
        SimTK_INDEXCHECK_ALWAYS(i, $self->size(), "Vec3.__setitem__()");
        $self->operator[](i) = value;
    }
    SimTK::Vec<3> __add__(const SimTK::Vec<3>& v) const {
        return *($self) + v;
    }
};

// Mat33
%include <SWIGSimTK/Mat.h>
namespace SimTK {
%template(Mat33) Mat<3, 3>;
}
<<<<<<< HEAD
=======
%include <SWIGSimTK/CoordinateAxis.h>
%include <SWIGSimTK/UnitVec.h>
namespace SimTK {
%template(UnitVec3)  SimTK::UnitVec<double,1>;
}
>>>>>>> c207ddf4

// Vector and Matrix
%include <SWIGSimTK/BigMatrix.h>
// Extend the template Vec class; these methods will apply for all template
// parameters. This extend block must appear before the %template call below.
%extend SimTK::Vector_ {
    std::string __str__() const {
        return $self->toString();
    }
    int __len__() const {
        return $self->size();
    }
};
namespace SimTK {
%template(MatrixBaseDouble) SimTK::MatrixBase<double>;
%template(VectorBaseDouble) SimTK::VectorBase<double>;
%template(Vector) SimTK::Vector_<double>;
%template(Matrix) SimTK::Matrix_<double>;
}
%extend SimTK::Vector_<double> {
    double __getitem__(int i) const {
        SimTK_INDEXCHECK_ALWAYS(i, $self->size(), "Vector.__getitem__()");
        return $self->operator[](i);
    }
    void __setitem__(int i, double value) {
        SimTK_INDEXCHECK_ALWAYS(i, $self->size(), "Vector.__setitem__()");
        $self->operator[](i) = value;
    }
};

%include <SWIGSimTK/SpatialAlgebra.h>
namespace SimTK {
%template(SpatialVec) Vec<2,   Vec3>;
%template(VectorBaseOfSpatialVec) VectorBase<SpatialVec>;
%template(VectorBaseOfVec3) VectorBase<Vec3>;
%template(VectorOfSpatialVec) Vector_<SpatialVec>;
%template(VectorOfVec3) Vector_<Vec3>;
}


%include <SWIGSimTK/Rotation.h>
namespace SimTK {
%template(Rotation) SimTK::Rotation_<double>;
%template(InverseRotation) SimTK::InverseRotation_<double>;
}
// Transform
%include <SWIGSimTK/Transform.h>
namespace SimTK {
%template(Transform) SimTK::Transform_<double>;
}

//
%include <SWIGSimTK/MassProperties.h>
namespace SimTK {
%template(Inertia) SimTK::Inertia_<double>;
%template(MassProperties) SimTK::MassProperties_<double>;
}
%include <SWIGSimTK/common.h>
%include <SWIGSimTK/Array.h>
namespace SimTK {
    %template(ArrayView) ArrayView_<double, unsigned int>;
    %template(ArrayViewOfVec3) ArrayView_<Vec3, unsigned int>;
}

typedef int MobilizedBodyIndex;
typedef int SubsystemIndex;
typedef int SystemQIndex;
typedef int SystemQErrIndex;
typedef int SystemZIndex;
typedef int SystemYIndex;
typedef int SystemYErrIndex;
typedef int SystemUIndex;
typedef int SystemUErrIndex;
typedef int SystemUDotErrIndex;

namespace SimTK {
%template(ArrayIndexUnsigned) ArrayIndexTraits<unsigned>; 
%template(ArrayIndexInt) ArrayIndexTraits<int>; 
}

%include <SWIGSimTK/DecorativeGeometry.h>

namespace SimTK {
%template(ArrayDecorativeGeometry) SimTK::Array_<SimTK::DecorativeGeometry>;
%template(SimTKArrayString) SimTK::Array_<std::string>;
}

// State & Stage
%include <SWIGSimTK/Stage.h>
%include <SWIGSimTK/State.h>

// osimCommon Library
%include <OpenSim/Common/osimCommonDLL.h>
%include <OpenSim/Common/Exception.h>
%include <OpenSim/Common/Array.h>
%include <OpenSim/Common/ArrayPtrs.h>
%include <OpenSim/Common/AbstractProperty.h>
%include <OpenSim/Common/Property.h>
%include <OpenSim/Common/PropertyGroup.h>
%template(ArrayPtrsPropertyGroup) OpenSim::ArrayPtrs<OpenSim::PropertyGroup>;
%template (PropertyString) OpenSim::Property<std::string>;
%include <OpenSim/Common/Object.h>
%include <OpenSim/Common/ObjectGroup.h>
<<<<<<< HEAD
%include <OpenSim/Common/Geometry.h>
%include <OpenSim/Common/DisplayGeometry.h>

%extend OpenSim::Set {
%pythoncode %{
    class SetIterator(object):
        """
        Use this object to iterate over a Set. You create an instance of
        this nested class by calling Set.__iter__().
        """
        def __init__(self, set_obj, index):
            """Construct an iterator for the Set `set`."""
            self._set_obj = set_obj
            self._index = index
        def __iter__(self):
            """This iterator is also iterable."""
            return self
        def next(self):
            if self._index < self._set_obj.getSize():
                current_index = self._index
                self._index += 1
                return self._set_obj.get(current_index)
            else:
                # This is how Python knows to stop iterating.
                 raise StopIteration()

    def __iter__(self):
        """Get an iterator for this Set, starting at index 0."""
        return self.SetIterator(self, 0)

    def items(self):
        """
        A generator function that allows you to iterate over the key-value
        pairs of this Set. You can use this in a for-loop as such::

            for key, val in my_function_set.items():
                # `val` is an item in the Set, and `key` is its name.
                print key, val
        """
        index = 0
        while index < self.getSize():
            yield self.get(index).getName(), self.get(index)
            index += 1
%}
};
=======
>>>>>>> c207ddf4
%include <OpenSim/Common/Set.h>
%include <OpenSim/Common/StateVector.h>
%template(ArrayStateVector) OpenSim::Array<OpenSim::StateVector>;
%include <OpenSim/Common/StorageInterface.h>
%include <OpenSim/Common/Storage.h>
%include <OpenSim/Common/Units.h>
%include <OpenSim/Common/IO.h>
%include <OpenSim/Common/Function.h>

%template(SetFunctions) OpenSim::Set<OpenSim::Function>;
%include <OpenSim/Common/FunctionSet.h>

%include <OpenSim/Common/Constant.h>
%include <OpenSim/Common/SimmSpline.h>
%include <OpenSim/Common/StepFunction.h>
%include <OpenSim/Common/PiecewiseConstantFunction.h>
%include <OpenSim/Common/LinearFunction.h>
%include <OpenSim/Common/PiecewiseLinearFunction.h>
%include <OpenSim/Common/MultiplierFunction.h>
%include <OpenSim/Common/GCVSpline.h>
%include <OpenSim/Common/Sine.h>
%include <OpenSim/Common/PolynomialFunction.h>
%include <OpenSim/Common/SmoothSegmentedFunctionFactory.h>
%include <OpenSim/Common/SmoothSegmentedFunction.h>

%include <OpenSim/Common/XYFunctionInterface.h>
%template(ArrayXYPoint) OpenSim::Array<XYPoint>;
%template(ArrayBool) OpenSim::Array<bool>;
%template(ArrayDouble) OpenSim::Array<double>;
%template(ArrayInt) OpenSim::Array<int>;
%template(ArrayStr) OpenSim::Array<std::string>;
%template(ArrayObjPtr) OpenSim::Array<OpenSim::Object*>;
%template(ArrayPtrsObj) OpenSim::ArrayPtrs<OpenSim::Object>;
%include <OpenSim/Common/ComponentOutput.h>
%include <OpenSim/Common/ComponentConnector.h>
<<<<<<< HEAD
%include <OpenSim/Common/Component.h>
namespace OpenSim {
    // Python does not support these operators.
    %ignore ComponentListIterator::operator++();
    %ignore ComponentListIterator::operator++(int);
};
=======

>>>>>>> c207ddf4
%include <OpenSim/Common/ComponentList.h>
%template(ComponentsList) OpenSim::ComponentList<OpenSim::Component>;
%template(ComponentIterator) OpenSim::ComponentListIterator<OpenSim::Component>;

%template(FramesList) OpenSim::ComponentList<OpenSim::Frame>;
%template(FrameIterator) OpenSim::ComponentListIterator<OpenSim::Frame>;

%template(BodiesList) OpenSim::ComponentList<OpenSim::Body>;
%template(BodyIterator) OpenSim::ComponentListIterator<OpenSim::Body>;

%template(MusclesList) OpenSim::ComponentList<OpenSim::Muscle>;
%template(MuscleIterator) OpenSim::ComponentListIterator<OpenSim::Muscle>;

%template(ModelComponentList) OpenSim::ComponentList<OpenSim::ModelComponent>;
%template(ModelComponentIterator) OpenSim::ComponentListIterator<OpenSim::ModelComponent>;

%template(JointsList) OpenSim::ComponentList<OpenSim::Joint>;
%template(JointIterator) OpenSim::ComponentListIterator<OpenSim::Joint>;

%include <OpenSim/Common/Component.h>

%template(getFramesList) OpenSim::Component::getComponentList<OpenSim::Frame>;
%template(getBodiesList) OpenSim::Component::getComponentList<OpenSim::Body>;
%template(getMusclesList) OpenSim::Component::getComponentList<OpenSim::Muscle>;
%template(getComponentsList) OpenSim::Component::getComponentList<OpenSim::Component>;
%template(getModelComponentList) OpenSim::Component::getComponentList<OpenSim::ModelComponent>;
%template(getJointList) OpenSim::Component::getComponentList<OpenSim::Joint>;

%include <OpenSim/Common/Scale.h>
%template(SetScales) OpenSim::Set<OpenSim::Scale>;
%include <OpenSim/Common/ScaleSet.h>
%include <OpenSim/Common/MarkerFrame.h>
%include <OpenSim/Common/MarkerData.h>

// osimSimulation
%include <OpenSim/Simulation/osimSimulationDLL.h>
%include <OpenSim/Simulation/Model/Appearance.h>
%include <OpenSim/Simulation/Model/Geometry.h>
%include <OpenSim/Simulation/Model/ModelComponent.h>
%template(SetModelComponents) OpenSim::Set<OpenSim::ModelComponent>;
%include <OpenSim/Simulation/Model/ModelComponentSet.h>
%template(ModelComponentSetModelComponent) OpenSim::ModelComponentSet<OpenSim::ModelComponent>;
%include <OpenSim/Simulation/Model/ComponentSet.h>

%template(SetMuscles) OpenSim::Set<OpenSim::Muscle>;

%include <OpenSim/Simulation/Solver.h>
%include <OpenSim/Simulation/InverseDynamicsSolver.h>
%include <OpenSim/Simulation/MomentArmSolver.h>

%include <OpenSim/Simulation/Model/Frame.h>
// Followig thee lines hacked in out of order to work around WrapObjects use in PhysicalFrame
%include <OpenSim/Simulation/Wrap/WrapObject.h>
%template(SetWrapObject) OpenSim::Set<OpenSim::WrapObject>;
%include <OpenSim/Simulation/Wrap/WrapObjectSet.h>

%include <OpenSim/Simulation/Model/PhysicalFrame.h>
%include <OpenSim/Simulation/Model/Ground.h>
%include <OpenSim/Simulation/Model/OffsetFrame.h>
%template(PhysicalFrameWithOffset)   OpenSim::OffsetFrame<OpenSim::PhysicalFrame>; 
%include <OpenSim/Simulation/Model/PhysicalOffsetFrame.h>
%template(SetFrames) OpenSim::Set<OpenSim::Frame>;
%template(ModelComponentSetFrames) OpenSim::ModelComponentSet<OpenSim::Frame>;
%include <OpenSim/Simulation/Model/FrameSet.h>

%include <OpenSim/Simulation/Model/Force.h>
%template(SetForces) OpenSim::Set<OpenSim::Force>;
%template(ModelComponentSetForces) OpenSim::ModelComponentSet<OpenSim::Force>;
%include <OpenSim/Simulation/Model/ForceSet.h>
%include <OpenSim/Simulation/Model/ExternalForce.h>
%template(SetExternalForces) OpenSim::Set<OpenSim::ExternalForce>;

%include <OpenSim/Simulation/Control/Controller.h>
%template(SetControllers) OpenSim::Set<OpenSim::Controller>;
%template(ModelComponentSetControllers) OpenSim::ModelComponentSet<OpenSim::Controller>;
%include <OpenSim/Simulation/Model/ControllerSet.h>

%template(ModelComponentSetExternalForces) OpenSim::ModelComponentSet<OpenSim::ExternalForce>;
%include <OpenSim/Simulation/Model/ExternalLoads.h>
%include <OpenSim/Simulation/Model/PrescribedForce.h>
%include <OpenSim/Simulation/Model/CoordinateLimitForce.h>

%include <OpenSim/Simulation/Model/ContactGeometry.h>
%template(SetContactGeometry) OpenSim::Set<OpenSim::ContactGeometry>;
%template(ModelComponentSetContactGeometry) OpenSim::ModelComponentSet<OpenSim::ContactGeometry>;
%include <OpenSim/Simulation/Model/ContactGeometrySet.h>
%include <OpenSim/Simulation/Model/ContactHalfSpace.h>
%include <OpenSim/Simulation/Model/ContactMesh.h>
%include <OpenSim/Simulation/Model/ContactSphere.h>
%include <OpenSim/Simulation/Model/ElasticFoundationForce.h>
%include <OpenSim/Simulation/Model/HuntCrossleyForce.h>

%include <OpenSim/Simulation/Model/Actuator.h>
%template(SetActuators) OpenSim::Set<OpenSim::Actuator>;
%template(ArrayStorage) OpenSim::ArrayPtrs<OpenSim::Storage>;
%include <OpenSim/Simulation/Model/Analysis.h>
%template(SetAnalysis) OpenSim::Set<OpenSim::Analysis>;
%include <OpenSim/Simulation/Model/AnalysisSet.h>

%include <OpenSim/Simulation/Control/Control.h>
%template(SetControls) OpenSim::Set<OpenSim::Control>;
%include <OpenSim/Simulation/Control/ControlSet.h>
%include <OpenSim/Simulation/Control/ControlConstant.h>
%include <OpenSim/Simulation/Control/ControlLinearNode.h>
%template(SetControlNodes) OpenSim::ArrayPtrs<OpenSim::ControlLinearNode>;
%include <OpenSim/Simulation/Control/ControlLinear.h>
%include <OpenSim/Simulation/Control/Controller.h>
%include <OpenSim/Simulation/Control/PrescribedController.h>

%include <OpenSim/Simulation/Manager/Manager.h>
%include <OpenSim/Simulation/Model/AbstractTool.h>
%include <OpenSim/Simulation/Model/Station.h>
%include <OpenSim/Simulation/Model/Marker.h>
%template(SetMarkers) OpenSim::Set<OpenSim::Marker>;
<<<<<<< HEAD
%template(ModelComponentSetMarker) OpenSim::ModelComponentSet<OpenSim::Marker>;
=======
%template(ModelComponentSetMarkers) OpenSim::ModelComponentSet<OpenSim::Marker>;
>>>>>>> c207ddf4
%include <OpenSim/Simulation/Model/MarkerSet.h>

//%include <OpenSim/Simulation/Wrap/WrapObject.h>
%include <OpenSim/Simulation/Wrap/WrapSphere.h>
%include <OpenSim/Simulation/Wrap/WrapCylinder.h>
%include <OpenSim/Simulation/Wrap/WrapTorus.h>
%include <OpenSim/Simulation/Wrap/WrapEllipsoid.h>
//%template(SetWrapObject) OpenSim::Set<OpenSim::WrapObject>;
//%include <OpenSim/Simulation/Wrap/WrapObjectSet.h>
%include <OpenSim/Simulation/Wrap/PathWrap.h>
%template(SetPathWrap) OpenSim::Set<OpenSim::PathWrap>;
%include <OpenSim/Simulation/Wrap/PathWrapSet.h>
%include <OpenSim/Simulation/Wrap/WrapCylinderObst.h>
%include <OpenSim/Simulation/Wrap/WrapSphereObst.h>
%include <OpenSim/Simulation/Wrap/WrapDoubleCylinderObst.h>

%include <OpenSim/Simulation/SimbodyEngine/Body.h>
%template(SetBodies) OpenSim::Set<OpenSim::Body>;
%template(ModelComponentSetBodies) OpenSim::ModelComponentSet<OpenSim::Body>;
%include <OpenSim/Simulation/Model/BodySet.h>

%include <OpenSim/Simulation/Model/BodyScale.h>
%template(SetBodyScales) OpenSim::Set<OpenSim::BodyScale>;
%include <OpenSim/Simulation/Model/BodyScaleSet.h>

%include <OpenSim/Simulation/SimbodyEngine/SimbodyEngine.h>
namespace OpenSim {
    // This method overshadows setFunction(const Function&).
    %ignore TransformAxis::setFunction(Function*);
};
%include <OpenSim/Simulation/SimbodyEngine/TransformAxis.h>
%include <OpenSim/Simulation/SimbodyEngine/SpatialTransform.h>
%include <OpenSim/Simulation/SimbodyEngine/Coordinate.h>
%template(SetCoordinates) OpenSim::Set<OpenSim::Coordinate>;
%template(ModelComponentSetCoordinates) OpenSim::ModelComponentSet<OpenSim::Coordinate>;
%include <OpenSim/Simulation/Model/CoordinateSet.h>

%include <OpenSim/Simulation/SimbodyEngine/Joint.h>
%include <OpenSim/Simulation/SimbodyEngine/FreeJoint.h>
%include <OpenSim/Simulation/SimbodyEngine/CustomJoint.h>
%include <OpenSim/Simulation/SimbodyEngine/EllipsoidJoint.h>
%include <OpenSim/Simulation/SimbodyEngine/BallJoint.h>
%include <OpenSim/Simulation/SimbodyEngine/PinJoint.h>
%include <OpenSim/Simulation/SimbodyEngine/SliderJoint.h>
%include <OpenSim/Simulation/SimbodyEngine/WeldJoint.h>
%include <OpenSim/Simulation/SimbodyEngine/GimbalJoint.h>
%include <OpenSim/Simulation/SimbodyEngine/UniversalJoint.h>
%include <OpenSim/Simulation/SimbodyEngine/PlanarJoint.h>

%template(SetJoints) OpenSim::Set<OpenSim::Joint>;
%template(ModelComponentSetJoints) OpenSim::ModelComponentSet<OpenSim::Joint>;
%include <OpenSim/Simulation/Model/JointSet.h>


%include <OpenSim/Simulation/SimbodyEngine/Constraint.h>
%template(SetConstraints) OpenSim::Set<OpenSim::Constraint>;
%template(ModelComponentSetConstraints) OpenSim::ModelComponentSet<OpenSim::Constraint>;
%include <OpenSim/Simulation/Model/ConstraintSet.h>
%include <OpenSim/Simulation/SimbodyEngine/WeldConstraint.h>
%include <OpenSim/Simulation/SimbodyEngine/PointConstraint.h>
%include <OpenSim/Simulation/SimbodyEngine/ConstantDistanceConstraint.h>
namespace OpenSim {
    // This method overshadows setFunction(const Function&).
    %ignore CoordinateCouplerConstraint::setFunction(Function*);
};
%include <OpenSim/Simulation/SimbodyEngine/CoordinateCouplerConstraint.h>
%include <OpenSim/Simulation/SimbodyEngine/PointOnLineConstraint.h>

%include <OpenSim/Simulation/Model/Probe.h>
%template(SetProbes) OpenSim::Set<OpenSim::Probe>;
%template(ModelComponentSetProbes) OpenSim::ModelComponentSet<OpenSim::Probe>;
%include <OpenSim/Simulation/Model/ProbeSet.h>
%include <OpenSim/Simulation/Model/SystemEnergyProbe.h>
%include <OpenSim/Simulation/Model/JointInternalPowerProbe.h>
%include <OpenSim/Simulation/Model/ActuatorPowerProbe.h>
%include <OpenSim/Simulation/Model/ActuatorForceProbe.h>
%include <OpenSim/Simulation/Model/MuscleActiveFiberPowerProbe.h>
%template(SetBhargava2004MuscleMetabolicsProbeMetabolicMuscleParameter)
    OpenSim::Set<OpenSim::Bhargava2004MuscleMetabolicsProbe_MetabolicMuscleParameter>;
%include <OpenSim/Simulation/Model/Bhargava2004MuscleMetabolicsProbe.h>
%template(SetUmberger2010MuscleMetabolicsProbeMetabolicMuscleParameter)
    OpenSim::Set<OpenSim::Umberger2010MuscleMetabolicsProbe_MetabolicMuscleParameter>;
%include <OpenSim/Simulation/Model/Umberger2010MuscleMetabolicsProbe.h>
%include <OpenSim/Simulation/Model/ModelDisplayHints.h>
%include <OpenSim/Simulation/Model/ModelVisualPreferences.h>
%include <OpenSim/Simulation/Model/ModelVisualizer.h>
%include <OpenSim/Simulation/Model/Model.h>

%include <OpenSim/Simulation/Model/PathPoint.h>
%include <OpenSim/Simulation/Wrap/PathWrapPoint.h>
%include <OpenSim/Simulation/Model/ConditionalPathPoint.h>
%include <OpenSim/Simulation/Model/MovingPathPoint.h>

%template(SetPathPoint) OpenSim::Set<OpenSim::PathPoint>;
%template(ArrayPathPoint) OpenSim::Array<OpenSim::PathPoint*>;
%include <OpenSim/Simulation/Model/PathPointSet.h>

%include <OpenSim/Simulation/Model/PointForceDirection.h>
%template(ArrayPointForceDirection) OpenSim::Array<OpenSim::PointForceDirection*>;

%include <OpenSim/Simulation/Model/GeometryPath.h>
%include <OpenSim/Simulation/Model/Ligament.h>
%include <OpenSim/Simulation/Model/PathActuator.h>
%include <OpenSim/Simulation/Model/Muscle.h>
%include <OpenSim/Simulation/Model/ActivationFiberLengthMuscle.h>
%include <OpenSim/Simulation/Model/PointToPointSpring.h>
%include <OpenSim/Simulation/Model/ExpressionBasedPointToPointForce.h>
%include <OpenSim/Simulation/Model/ExpressionBasedCoordinateForce.h>

%include <OpenSim/Simulation/Model/PathSpring.h>
%include <OpenSim/Simulation/Model/BushingForce.h>
%include <OpenSim/Simulation/Model/FunctionBasedBushingForce.h>
%include <OpenSim/Simulation/Model/ExpressionBasedBushingForce.h>

//osimAnalyses
%include <OpenSim/Analyses/osimAnalysesDLL.h>
%include <OpenSim/Analyses/Kinematics.h>
%include <OpenSim/Analyses/Actuation.h>
%include <OpenSim/Analyses/MuscleAnalysis.h>
%include <OpenSim/Analyses/InverseDynamics.h>
%include <OpenSim/Analyses/StaticOptimization.h>
%include <OpenSim/Analyses/ForceReporter.h>
%include <OpenSim/Analyses/PointKinematics.h>
%include <OpenSim/Analyses/BodyKinematics.h>
%include <OpenSim/Analyses/JointReaction.h>
%include <OpenSim/Analyses/StatesReporter.h>
%include <OpenSim/Analyses/InducedAccelerations.h>
%include <OpenSim/Analyses/ProbeReporter.h>

//osimActuators
%include <OpenSim/Actuators/osimActuatorsDLL.h>
%include <OpenSim/Actuators/CoordinateActuator.h>
%include <OpenSim/Actuators/PointActuator.h>
%include <OpenSim/Actuators/TorqueActuator.h>
%include <OpenSim/Actuators/BodyActuator.h>
%include <OpenSim/Actuators/PointToPointActuator.h>
%include <OpenSim/Actuators/ClutchedPathSpring.h>
%include <OpenSim/Actuators/SpringGeneralizedForce.h>
%include <OpenSim/Actuators/Thelen2003Muscle.h>
%include <OpenSim/Actuators/RigidTendonMuscle.h>
%include <OpenSim/Actuators/ActiveForceLengthCurve.h>
%include <OpenSim/Actuators/FiberCompressiveForceCosPennationCurve.h>
%include <OpenSim/Actuators/FiberCompressiveForceLengthCurve.h>
%include <OpenSim/Actuators/FiberForceLengthCurve.h>
%include <OpenSim/Actuators/ForceVelocityCurve.h>
%include <OpenSim/Actuators/ForceVelocityInverseCurve.h>
%include <OpenSim/Actuators/TendonForceLengthCurve.h>
%include <OpenSim/Actuators/ClutchedPathSpring.h>
%include <OpenSim/Actuators/MuscleFirstOrderActivationDynamicModel.h>
%include <OpenSim/Actuators/MuscleFixedWidthPennationModel.h>

%include <OpenSim/Actuators/Millard2012EquilibriumMuscle.h>
%include <OpenSim/Actuators/Millard2012AccelerationMuscle.h>

//osimTools
%include <OpenSim/Tools/osimToolsDLL.h>
%include <OpenSim/Tools/IKTask.h>
%template(SetIKTasks) OpenSim::Set<OpenSim::IKTask>;
%template(SetMarkerWeights) OpenSim::Set<MarkerWeight>;
%include <OpenSim/Tools/IKMarkerTask.h>
%include <OpenSim/Tools/IKCoordinateTask.h>
%include <OpenSim/Tools/IKTaskSet.h>
%include <OpenSim/Tools/MarkerPair.h>
%template(SetMarkerPairs) OpenSim::Set<OpenSim::MarkerPair>;
%include <OpenSim/Tools/MarkerPairSet.h>
%include <OpenSim/Tools/Measurement.h>
%template(SetMeasurements) OpenSim::Set<OpenSim::Measurement>;
%include <OpenSim/Tools/MeasurementSet.h>
%include <OpenSim/Tools/GenericModelMaker.h>
%include <OpenSim/Tools/ModelScaler.h>
%include <OpenSim/Tools/MarkerPlacer.h>
%include <OpenSim/Tools/ScaleTool.h>
%include <OpenSim/Simulation/Solver.h>
%include <OpenSim/Simulation/AssemblySolver.h>
%include <OpenSim/Simulation/Reference.h>

%template(ReferenceVec3) OpenSim::Reference_<SimTK::Vec3>;
%template(ReferenceDouble) OpenSim::Reference_<double>;
%template(ArrayViewConstCoordinateReference)
    SimTK::ArrayViewConst_<OpenSim::CoordinateReference>;
%ignore ArrayViewConstCoordinateReference;
%template(ArrayViewCoordinateReference)
    SimTK::ArrayView_<OpenSim::CoordinateReference>;
%template(ArrayCoordinateReference) SimTK::Array_<OpenSim::CoordinateReference>;
%template(SimTKArrayDouble) SimTK::Array_<double>;
%template(SimTKArrayVec3) SimTK::Array_<SimTK::Vec3>;

%include <OpenSim/Simulation/MarkersReference.h>
%include <OpenSim/Simulation/CoordinateReference.h>
%include <OpenSim/Simulation/InverseKinematicsSolver.h>
%include <OpenSim/Tools/Tool.h>
%include <OpenSim/Tools/DynamicsTool.h>
%include <OpenSim/Tools/InverseDynamicsTool.h>
%include <OpenSim/Tools/ForwardTool.h>

%include <OpenSim/Tools/TrackingTask.h>
%include <OpenSim/Tools/CMC_Task.h>
%include <OpenSim/Tools/CMC_Joint.h>
%include <OpenSim/Tools/CMC_Point.h>
%template (SetTrackingTasks) OpenSim::Set<OpenSim::TrackingTask>;
%include <OpenSim/Tools/CMC_TaskSet.h>

%include <OpenSim/Tools/CMCTool.h>
%include <OpenSim/Tools/RRATool.h>
%include <OpenSim/Tools/AnalyzeTool.h>
%include <OpenSim/Tools/InverseKinematicsTool.h>

// Memory management
// =================

/*
A macro to facilitate adding adoptAndAppend methods to these sets. For NAME ==
Geometry, the macro expands to:

note: ## is a "glue" operator: `a ## b` --> `ab`.
*/
%define SET_ADOPT_HELPER(NAME)
%extend OpenSim:: ## NAME ## Set {
%pythoncode %{
    def adoptAndAppend(self, a ## NAME):
        a ## NAME._markAdopted()
        return super(NAME ## Set, self).adoptAndAppend(a ## NAME)
%}
};
%enddef

SET_ADOPT_HELPER(Scale);
SET_ADOPT_HELPER(BodyScale);
SET_ADOPT_HELPER(PathPoint);
SET_ADOPT_HELPER(IKTask);
SET_ADOPT_HELPER(MarkerPair);
SET_ADOPT_HELPER(Measurement);
SET_ADOPT_HELPER(Marker);
SET_ADOPT_HELPER(Control);
SET_ADOPT_HELPER(Frame);
SET_ADOPT_HELPER(Force);

// These didn't work with the macro for some reason. I got complaints about
// multiple definitions of, e.g.,  Function in the target language.
%extend OpenSim::FunctionSet {
%pythoncode %{
    def adoptAndAppend(self, aFunction):
        aFunction._markAdopted()
        return super(FunctionSet, self).adoptAndAppend(aFunction)
%}
};

%extend OpenSim::ProbeSet {
%pythoncode %{
    def adoptAndAppend(self, aProbe):
        aProbe._markAdopted()
        return super(ProbeSet, self).adoptAndAppend(aProbe)
%}
};

// Attempt to solve segfault when calling ForceSet::append()
// from scripting.
%extend OpenSim::ForceSet {
%pythoncode %{
    def append(self, aForce):
        aForce._markAdopted()
        return self.appendNative(aForce)
%}
};<|MERGE_RESOLUTION|>--- conflicted
+++ resolved
@@ -1,6 +1,5 @@
 %module(directors="1") opensim
 %module opensim
-<<<<<<< HEAD
 #pragma SWIG nowarn=822,451,503,516,325
 // 401 is "Nothing known about base class *some-class*.
 //         Maybe you forgot to instantiate *some-template* using %template."
@@ -8,9 +7,6 @@
 // you've wrapped your new class properly. However, SWIG generates lots of 401
 // errors that are very difficult to resolve.
 #pragma SWIG nowarn=401
-=======
-#pragma SWIG nowarn=822,451,503,516,325,401
->>>>>>> c207ddf4
 
 /*
 For consistency with the rest of the API, we use camel-case for variable names.
@@ -299,13 +295,10 @@
 %rename(NoType) OpenSim::Geometry::None;
 %rename(NoPreference) OpenSim::DisplayGeometry::None;
 
-<<<<<<< HEAD
+%rename(appendNative) OpenSim::ForceSet::append(Force* aForce);
+
 // Operators
 // =========
-=======
-%rename(appendNative) OpenSim::ForceSet::append(Force* aForce);
-
->>>>>>> c207ddf4
 /* If needed %extend will be used, these operators are not supported.*/
 %ignore *::operator[];
 %ignore *::operator=;
@@ -553,11 +546,7 @@
 
 %include <SimTKcommon/Constants.h>
 %include <SWIGSimTK/Vec.h>
-<<<<<<< HEAD
-%include <SimTKcommon/SmallMatrix.h>
-
-=======
->>>>>>> c207ddf4
+
 // Vec3
 // Extend the template Vec class; these methods will apply for all template
 // parameters. This extend block must appear before the %template call below.
@@ -594,14 +583,11 @@
 namespace SimTK {
 %template(Mat33) Mat<3, 3>;
 }
-<<<<<<< HEAD
-=======
 %include <SWIGSimTK/CoordinateAxis.h>
 %include <SWIGSimTK/UnitVec.h>
 namespace SimTK {
 %template(UnitVec3)  SimTK::UnitVec<double,1>;
 }
->>>>>>> c207ddf4
 
 // Vector and Matrix
 %include <SWIGSimTK/BigMatrix.h>
@@ -705,9 +691,6 @@
 %template (PropertyString) OpenSim::Property<std::string>;
 %include <OpenSim/Common/Object.h>
 %include <OpenSim/Common/ObjectGroup.h>
-<<<<<<< HEAD
-%include <OpenSim/Common/Geometry.h>
-%include <OpenSim/Common/DisplayGeometry.h>
 
 %extend OpenSim::Set {
 %pythoncode %{
@@ -751,8 +734,7 @@
             index += 1
 %}
 };
-=======
->>>>>>> c207ddf4
+
 %include <OpenSim/Common/Set.h>
 %include <OpenSim/Common/StateVector.h>
 %template(ArrayStateVector) OpenSim::Array<OpenSim::StateVector>;
@@ -788,16 +770,13 @@
 %template(ArrayPtrsObj) OpenSim::ArrayPtrs<OpenSim::Object>;
 %include <OpenSim/Common/ComponentOutput.h>
 %include <OpenSim/Common/ComponentConnector.h>
-<<<<<<< HEAD
 %include <OpenSim/Common/Component.h>
 namespace OpenSim {
     // Python does not support these operators.
     %ignore ComponentListIterator::operator++();
     %ignore ComponentListIterator::operator++(int);
 };
-=======
-
->>>>>>> c207ddf4
+
 %include <OpenSim/Common/ComponentList.h>
 %template(ComponentsList) OpenSim::ComponentList<OpenSim::Component>;
 %template(ComponentIterator) OpenSim::ComponentListIterator<OpenSim::Component>;
@@ -912,11 +891,7 @@
 %include <OpenSim/Simulation/Model/Station.h>
 %include <OpenSim/Simulation/Model/Marker.h>
 %template(SetMarkers) OpenSim::Set<OpenSim::Marker>;
-<<<<<<< HEAD
-%template(ModelComponentSetMarker) OpenSim::ModelComponentSet<OpenSim::Marker>;
-=======
 %template(ModelComponentSetMarkers) OpenSim::ModelComponentSet<OpenSim::Marker>;
->>>>>>> c207ddf4
 %include <OpenSim/Simulation/Model/MarkerSet.h>
 
 //%include <OpenSim/Simulation/Wrap/WrapObject.h>
