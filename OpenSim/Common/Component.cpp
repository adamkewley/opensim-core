/* -------------------------------------------------------------------------- *
 *                            OpenSim: Component.cpp                          *
 * -------------------------------------------------------------------------- *
 * The OpenSim API is a toolkit for musculoskeletal modeling and simulation.  *
 * See http://opensim.stanford.edu and the NOTICE file for more information.  *
 * OpenSim is developed at Stanford University and supported by the US        *
 * National Institutes of Health (U54 GM072970, R24 HD065690) and by DARPA    *
 * through the Warrior Web program.                                           *
 *                                                                            *
 * Copyright (c) 2005-2017 Stanford University and the Authors                *
 * Author(s): Ajay Seth, Michael Sherman                                      *
 * Contributor(s): Ayman Habib                                                *
 *                                                                            *
 * Licensed under the Apache License, Version 2.0 (the "License"); you may    *
 * not use this file except in compliance with the License. You may obtain a  *
 * copy of the License at http://www.apache.org/licenses/LICENSE-2.0.         *
 *                                                                            *
 * Unless required by applicable law or agreed to in writing, software        *
 * distributed under the License is distributed on an "AS IS" BASIS,          *
 * WITHOUT WARRANTIES OR CONDITIONS OF ANY KIND, either express or implied.   *
 * See the License for the specific language governing permissions and        *
 * limitations under the License.                                             *
 * -------------------------------------------------------------------------- */

// INCLUDES
#include "Component.h"
#include "OpenSim/Common/IO.h"
#include "XMLDocument.h"
#include <unordered_map>

using namespace SimTK;

namespace OpenSim {

//==============================================================================
//                            COMPONENT MEASURE
//==============================================================================
// Every OpenSim::Component is associated with a Simbody Measure of type
// ComponentMeasure defined here. This provides a full set of realize()
// methods for performing computations with System resources that are maintained
// at the Component base level, such as calculating state derivatives.

template <class T>
class ComponentMeasure : public SimTK::Measure_<T> {
public:
    SimTK_MEASURE_HANDLE_PREAMBLE(ComponentMeasure, SimTK::Measure_<T>);

    ComponentMeasure(SimTK::Subsystem& sub, 
                          const OpenSim::Component& mc)
    :   SimTK::Measure_<T>(sub, new Implementation(mc), 
                    SimTK::AbstractMeasure::SetHandle()) {}

    SimTK_MEASURE_HANDLE_POSTSCRIPT(ComponentMeasure, SimTK::Measure_<T>);
};


template <class T>
class ComponentMeasure<T>::Implementation 
:   public SimTK::Measure_<T>::Implementation {
public:
    // Don't allocate a value cache entry since this measure's value is
    // just a dummy.
    explicit Implementation(const Component& c)
    :   SimTK::Measure_<T>::Implementation(0), _Component(c) {}

    // Implementations of Measure_<T>::Implementation virtual methods.

    Implementation* cloneVirtual() const override final
    {   return new Implementation(*this); }

    int getNumTimeDerivativesVirtual() const override final {return 0;}
    SimTK::Stage getDependsOnStageVirtual(int order) const override final
    {   return SimTK::Stage::Empty; }
       
    const T& getUncachedValueVirtual
       (const SimTK::State& s, int derivOrder) const override final
    {   return this->getValueZero(); }

    void realizeMeasureTopologyVirtual(SimTK::State& s) const override final
    {   _Component.extendRealizeTopology(s); }
    void realizeMeasureModelVirtual(SimTK::State& s) const override final
    {   _Component.extendRealizeModel(s); }
    void realizeMeasureInstanceVirtual(const SimTK::State& s)
        const override final
    {   _Component.extendRealizeInstance(s); }
    void realizeMeasureTimeVirtual(const SimTK::State& s) const override final
    {   _Component.extendRealizeTime(s); }
    void realizeMeasurePositionVirtual(const SimTK::State& s)
        const override final
    {   _Component.extendRealizePosition(s); }
    void realizeMeasureVelocityVirtual(const SimTK::State& s)
        const override final
    {   _Component.extendRealizeVelocity(s); }
    void realizeMeasureDynamicsVirtual(const SimTK::State& s)
        const override final
    {   _Component.extendRealizeDynamics(s); }
    void realizeMeasureAccelerationVirtual(const SimTK::State& s)
        const override final
    {   _Component.extendRealizeAcceleration(s); }
    void realizeMeasureReportVirtual(const SimTK::State& s)
        const override final
    {   _Component.extendRealizeReport(s); }

private:
    const Component& _Component;
};


//==============================================================================
//                              COMPONENT
//==============================================================================
Component::Component() : Object()
{
    constructProperty_components();
}

Component::Component(const std::string& fileName, bool updFromXMLNode)
:   Object(fileName, updFromXMLNode)
{
    constructProperty_components();
}

Component::Component(SimTK::Xml::Element& element) : Object(element)
{
    constructProperty_components();
}

void Component::addComponent(Component* subcomponent)
{
    //get to the root Component
    const Component* root = this;
    while (root->hasOwner()) {
        root = &(root->getOwner());
    }
    // if the root has no immediate subcomponents do not bother
    // checking if the subcomponent is in the ownership tree
    if ((root->getNumImmediateSubcomponents() > 0)) {
        auto components = root->getComponentList<Component>();
        for (auto& c : components) {
            if (subcomponent == &c) {
                OPENSIM_THROW(ComponentAlreadyPartOfOwnershipTree,
                    subcomponent->getName(), getName());
            }
        }
    }

    updProperty_components().adoptAndAppendValue(subcomponent);
    finalizeFromProperties();

    // allow the derived Component to perform secondary operations
    // in response to the inclusion of the subcomponent
    extendAddComponent(subcomponent);
}

void Component::finalizeFromProperties()
{
    reset();

    // TODO use a flag to set whether we are lenient on having nameless
    // Components. For backward compatibility we need to be able to 
    // handle nameless components so assign them their class name
    // - aseth
    if (getName().empty()) {
        setName(IO::Lowercase(getConcreteClassName()));
    }

    OPENSIM_THROW_IF( getName().empty(), ComponentHasNoName,
                      getConcreteClassName() );

    ComponentPath cp;
    OPENSIM_THROW_IF( !cp.isLegalPathElement(getName()), InvalidComponentName,
        getName(), cp.getInvalidChars(), getConcreteClassName());

    for (auto& comp : _memberSubcomponents) {
        comp->setOwner(*this);
    }
    for (auto& comp : _adoptedSubcomponents) {
        comp->setOwner(*this);
    }
    
    // Provide sockets, inputs, and outputs with a pointer to its component
    // (this) so that they can invoke the component's methods.
    for (auto& it : _socketsTable) {
        it.second->setOwner(*this);
        // Let the Socket handle any errors in the connectee_name property.
        it.second->checkConnecteeNameProperty();
    }
    for (auto& it : _inputsTable) {
        it.second->setOwner(*this);
        // Let the Socket handle any errors in the connectee_name property.
        it.second->checkConnecteeNameProperty();
    }
    for (auto& it : _outputsTable) {
        it.second->setOwner(*this);
    }

    markPropertiesAsSubcomponents();
    componentsFinalizeFromProperties();

    // The following block is used to ensure that deserialized names of 
    // Components are unique so they can be used to unambiguously locate
    // and connect all loaded Components. If a duplicate is encountered,
    // it is assigned a unique name.
    auto subs = getImmediateSubcomponents();
    std::set<std::string> names{};

    // increment the count of duplicates to use as a unique suffix
    int count{ 0 };
    // temp variable to hold the unique name used to rename a duplicate
    std::string uniqueName{};

    for (auto& sub : subs) {
        const std::string& name = sub->getName();

        // reset duplicate count and search name
        count = 0;
        uniqueName = name;

        // while the name is still not unique keep incrementing the count
        while (names.find(uniqueName) != names.cend()) {
            // In the future this should become an Exception 
            //OPENSIM_THROW(SubcomponentsWithDuplicateName, getName(), searchName);
            // for now, rename the duplicately named subcomponent 
            // but first test the uniqueness of the name (the while condition)
            uniqueName = name + "_" + std::to_string(count++);
        }

        if (count > 0) { // if a duplicate
            // Warn of the problem
            std::string msg = getConcreteClassName() + " '" + getName() +
                "' has subcomponents with duplicate name '" + name +  "'.\n" +
                "The duplicate is being renamed to '" + uniqueName + "'.";
            std::cout << msg << std::endl;

            // Now rename the subcomponent with its verified unique name
            Component* mutableSub = const_cast<Component *>(sub.get());
            mutableSub->setName(uniqueName);
        }

        // keep track of unique names
        names.insert(uniqueName);
    }
    // End of duplicate finding and renaming.

    extendFinalizeFromProperties();
    setObjectIsUpToDateWithProperties();
}

// Base class implementation of virtual method.
// Call finalizeFromProperties on all subcomponents
void Component::componentsFinalizeFromProperties() const
{
    for (auto& comp : _memberSubcomponents) {
        const_cast<Component*>(comp.get())
            ->finalizeFromProperties();
    }
    for (auto& comp : _propertySubcomponents) {
        const_cast<Component*>(comp.get())
            ->finalizeFromProperties();
    }
    for (auto& comp : _adoptedSubcomponents) {
        const_cast<Component*>(comp.get())
            ->finalizeFromProperties();
    }
}

// Base class implementation of non-virtual finalizeConnections method.
void Component::finalizeConnections(Component& root)
{
    if (!isObjectUpToDateWithProperties()){
        // if edits occur between construction and connect() this is
        // the last chance to finalize before addToSystem.
        finalizeFromProperties();
    }

    for (auto& it : _socketsTable) {
        auto& socket = it.second;
        socket->disconnect();
        try {
            socket->findAndConnect(root);
        }
        catch (const std::exception& x) {
            OPENSIM_THROW_FRMOBJ(Exception, "Failed to connect Socket '" +
                socket->getName() + "' of type " +
                socket->getConnecteeTypeName() +
                " (details: " + x.what() + ").");
        }
    }

    for (auto& it : _inputsTable) {
        auto& input = it.second;

        if (!input->isListSocket() && input->getConnecteeName(0).empty()) {
            // TODO When we support verbose/debug logging we should include
            // message about unspecified Outputs but generally this OK
            // if the Input's value is not required.
            /**
            std::cout << getConcreteClassName() << "'" << getName() << "'";
            std::cout << "::connect() Input<" << input.getConnecteeTypeName();
            std::cout << ">`" << input.getName();
            std::cout << "' Output has not been specified." << std::endl;
            */
            continue;
        }

        input->disconnect();
        try {
            input->findAndConnect(root);
        }
        catch (const std::exception& x) {
            OPENSIM_THROW_FRMOBJ(Exception, "Failed to connect Input '" +
                input->getName() + "' of type " + input->getConnecteeTypeName()
                + " (details: " + x.what() + ").");
        }
    }

    // Allow derived Components to handle/check their connections and also 
    // override the order in which its subcomponents are ordered when 
    // adding subcomponents to the System
    extendConnect(root);

    // Allow subcomponents to form their connections
    componentsConnect(root);

    // Forming connections changes the Socket which is a property
    // Remark as upToDate.
    setObjectIsUpToDateWithProperties();
}

// invoke connect on all (sub)components of this component
void Component::componentsConnect(Component& root) 
{
    // enable the subcomponents the opportunity to connect themselves
    for (unsigned int i = 0; i<_memberSubcomponents.size(); ++i) {
        _memberSubcomponents[i].upd()->finalizeConnections(root);
    }
    for(unsigned int i=0; i<_propertySubcomponents.size(); ++i){
        _propertySubcomponents[i].get()->finalizeConnections(root);
    }
    for (unsigned int i = 0; i<_adoptedSubcomponents.size(); ++i) {
        _adoptedSubcomponents[i].upd()->finalizeConnections(root);
    }
}

void Component::clearConnections()
{
    // First give the subcomponents the opportunity to disconnect themselves
    for (unsigned int i = 0; i<_memberSubcomponents.size(); i++) {
        _memberSubcomponents[i]->clearConnections();
    }
    for (unsigned int i = 0; i<_propertySubcomponents.size(); i++){
        _propertySubcomponents[i]->clearConnections();
    }
    for (unsigned int i = 0; i<_adoptedSubcomponents.size(); i++) {
        _adoptedSubcomponents[i]->clearConnections();
    }

    //Now cycle through and disconnect all sockets for this component
    for (auto& it : _socketsTable) {
        it.second->disconnect();
    }
    
    // Must also clear the input's connections.
    for (auto& it : _inputsTable) {
        it.second->disconnect();
    }

    //now clear all the stored system indices from this component
    reset();
}

void Component::addToSystem(SimTK::MultibodySystem& system) const
{
    // If being asked to be added to the same System that it is already
    // a part, there is nothing to be done.
    if (hasSystem() && (&getSystem() == &system)) {
        return;
    }
    baseAddToSystem(system);
    extendAddToSystem(system);
    componentsAddToSystem(system);
    extendAddToSystemAfterSubcomponents(system);
}

// Base class implementation of virtual method.
// Every Component owns an underlying SimTK::Measure 
// which is a ComponentMeasure<T> and is added to the System's default
// subsystem. That measure is used only for the side effect of its realize()
// methods being called; its value is not used.
void Component::baseAddToSystem(SimTK::MultibodySystem& system) const
{
    if (!isObjectUpToDateWithProperties()) {
        std::string msg = "Component " + getConcreteClassName() + "::" + getName();
        msg += " cannot extendAddToSystem until it is up-to-date with its properties.";

        throw Exception(msg);
    }

    // Clear cached list of all related StateVariables if any from a previous
    // System.
    _allStateVariables.clear();

    // Briefly get write access to the Component to record some
    // information associated with the System; that info is const after this.
    Component* mutableThis = const_cast<Component *>(this);
    mutableThis->_system = system;

    // Allocate the ComponentMeasure, point it to this Component for 
    // making realize() calls, and add it to the system's default subsystem. 
    ComponentMeasure<double> mcMeasure(system.updDefaultSubsystem(), *this);
    mutableThis->_simTKcomponentIndex = mcMeasure.getSubsystemMeasureIndex();
}

void Component::componentsAddToSystem(SimTK::MultibodySystem& system) const
{
    // If _orderedSubcomponents is specified, then use this Component's
    // specification for the order in which subcomponents are added. At a
    // minimum the order for all immediate subcomponents must be specified.
    if (_orderedSubcomponents.size() >= getNumImmediateSubcomponents()) {
        for (const auto& compRef : _orderedSubcomponents) {
            compRef->addToSystem(system);
        }
    }
    else if (_orderedSubcomponents.size() == 0) {
        // Otherwise, invoke on all immediate subcomponents in tree order
        auto mySubcomponents = getImmediateSubcomponents();
        for (const auto& compRef : mySubcomponents) {
            compRef->addToSystem(system);
        }
    }
    else {
        OPENSIM_THROW_FRMOBJ(Exception, 
            "_orderedSubcomponents specified, but its size does not reflect the "
            "the number of immediate subcomponents. Verify that you have included "
            "all immediate subcomponents in the ordered list."
        )
    }
}

void Component::initStateFromProperties(SimTK::State& state) const
{
    extendInitStateFromProperties(state);
    componentsInitStateFromProperties(state);
}

void Component::componentsInitStateFromProperties(SimTK::State& state) const
{
    for (unsigned int i = 0; i<_memberSubcomponents.size(); ++i)
        _memberSubcomponents[i]->initStateFromProperties(state);
    for (unsigned int i = 0; i<_propertySubcomponents.size(); ++i)
        _propertySubcomponents[i]->initStateFromProperties(state);
    for (unsigned int i = 0; i<_adoptedSubcomponents.size(); ++i)
        _adoptedSubcomponents[i]->initStateFromProperties(state);
}

void Component::setPropertiesFromState(const SimTK::State& state)
{
    extendSetPropertiesFromState(state);
    componentsSetPropertiesFromState(state);
}

void Component::componentsSetPropertiesFromState(const SimTK::State& state)
{
    for (unsigned int i = 0; i<_memberSubcomponents.size(); ++i)
        _memberSubcomponents[i]->setPropertiesFromState(state);
    for (unsigned int i = 0; i<_propertySubcomponents.size(); ++i)
        _propertySubcomponents[i]->setPropertiesFromState(state);
    for (unsigned int i = 0; i<_adoptedSubcomponents.size(); ++i)
        _adoptedSubcomponents[i]->setPropertiesFromState(state);
}

// Base class implementation of virtual method. Note that we're not handling
// subcomponents here; this method gets called from extendRealizeAcceleration()
// which will be invoked for each (sub) component by its own ComponentMeasure.
void Component::computeStateVariableDerivatives(const SimTK::State& s) const
{
    int nsv = getNumStateVariablesAddedByComponent();
    if(nsv > 0){
        int nasv = 0;
        std::map<std::string, StateVariableInfo>::const_iterator it;
        for(it = _namedStateVariableInfo.begin(); 
            it != _namedStateVariableInfo.end(); ++it){
                const StateVariable& sv = *it->second.stateVariable;
                const AddedStateVariable *asv = 
                    dynamic_cast<const AddedStateVariable *>(&sv);
                if(asv) nasv++;
        }
        if(nasv > 0){
            std::stringstream msg;
            msg << "Component " + getConcreteClassName()+"::"+getName();
            msg << " added " << nasv << " state variables and ";
            msg << " must specify their derivatives." << std::endl; 

            throw Exception(msg.str());
        }
    }
}


void Component::
addModelingOption(const std::string& optionName, int maxFlagValue) const 
{
    // don't add modeling option if there is another state with the same  
    // name for this component
    std::map<std::string, ModelingOptionInfo>::const_iterator it;
    it = _namedModelingOptionInfo.find(optionName);
    if(it != _namedModelingOptionInfo.end())
        throw Exception("Component::addModelingOption: Modeling option '"
              + optionName + "' already exists.");
    // assign a "slot" for a modeling option by name
    // modeling option index will be invalid by default
    // upon allocation during realizeTopology the index will be set
    _namedModelingOptionInfo[optionName] = ModelingOptionInfo(maxFlagValue);
}

void Component::addStateVariable(const std::string&  stateVariableName,
                                 const SimTK::Stage& invalidatesStage,
                                 bool isHidden) const
{
    if( (invalidatesStage < Stage::Position) ||
        (invalidatesStage > Stage::Dynamics)) {
        throw Exception("Component::addStateVariable: invalidatesStage "
                        "must be Position, Velocity or Dynamics.");
    }
    // Allocate space for a new state variable
    AddedStateVariable* asv =
        new AddedStateVariable(stateVariableName, *this, invalidatesStage, isHidden);
    // Add it to the Component and let it take ownership
    addStateVariable(asv);
}


void Component::addStateVariable(Component::StateVariable*  stateVariable) const
{
    const std::string& stateVariableName = stateVariable->getName();
    // don't add state if there is another state variable with the same name 
    // for this component
    std::map<std::string, StateVariableInfo>::const_iterator it;
    it = _namedStateVariableInfo.find(stateVariableName);
    if(it != _namedStateVariableInfo.end()){
        throw Exception("Component::addStateVariable: State variable '" + 
            stateVariableName + "' already exists.");
    }

    int order = (int)_namedStateVariableInfo.size();
    
    // assign a "slot" for a state variable by name
    // state variable index will be invalid by default
    // upon allocation during realizeTopology the index will be set
    _namedStateVariableInfo[stateVariableName] =
        StateVariableInfo(stateVariable, order);

    const AddedStateVariable* asv =
        dynamic_cast<const Component::AddedStateVariable *>(stateVariable);
    // Now automatically add a cache variable to hold the derivative
    // to enable a similar interface for setting and getting the derivatives
    // based on the creator specified state name
    if(asv){
        addCacheVariable(stateVariableName+"_deriv", 0.0, Stage::Dynamics);
    }

}


void Component::addDiscreteVariable(const std::string&  discreteVariableName, 
                                    SimTK::Stage        invalidatesStage) const
{
    // don't add discrete var if there is another discrete variable with the 
    // same name for this component
    std::map<std::string, DiscreteVariableInfo>::const_iterator it;
    it = _namedDiscreteVariableInfo.find(discreteVariableName);
    if(it != _namedDiscreteVariableInfo.end()){
        throw Exception("Component::addDiscreteVariable: discrete variable '" + 
            discreteVariableName + "' already exists.");
    }
    // assign "slots" for the discrete variables by name
    // discrete variable indices will be invalid by default
    // upon allocation during realizeTopology the indices will be set
    _namedDiscreteVariableInfo[discreteVariableName] = 
        DiscreteVariableInfo(invalidatesStage);
}

// Get the value of a ModelingOption flag for this Component.
int Component::
getModelingOption(const SimTK::State& s, const std::string& name) const
{
    std::map<std::string, ModelingOptionInfo>::const_iterator it;
    it = _namedModelingOptionInfo.find(name);

    if(it != _namedModelingOptionInfo.end()) {
        SimTK::DiscreteVariableIndex dvIndex = it->second.index;
        return SimTK::Value<int>::downcast(
            getDefaultSubsystem().getDiscreteVariable(s, dvIndex)).get();
    } else {
        std::stringstream msg;
        msg << "Component::getModelingOption: ERR- name '" << name 
            << "' not found.\n " 
            << "for component '"<< getName() << "' of type " 
            << getConcreteClassName();
        throw Exception(msg.str(),__FILE__,__LINE__);
        return -1;
    }
}

// Set the value of a discrete variable allocated by this Component by name.
void Component::
setModelingOption(SimTK::State& s, const std::string& name, int flag) const
{
    std::map<std::string, ModelingOptionInfo>::const_iterator it;
    it = _namedModelingOptionInfo.find(name);

    if(it != _namedModelingOptionInfo.end()) {
        SimTK::DiscreteVariableIndex dvIndex = it->second.index;
        if(flag > it->second.maxOptionValue){
            std::stringstream msg;
            msg << "Component::setModelingOption: "<< name 
                << " flag cannot exceed "<< it->second.maxOptionValue <<".\n ";
        throw Exception(msg.str(),__FILE__,__LINE__);
        }

        SimTK::Value<int>::downcast(
            getDefaultSubsystem().updDiscreteVariable(s, dvIndex)).upd() = flag;
    } else {
        std::stringstream msg;
        msg << "Component::setModelingOption: modeling option " << name 
            << " not found.\n ";
        throw Exception(msg.str(),__FILE__,__LINE__);
    }
}

unsigned Component::printComponentsMatching(const std::string& substring) const
{
    auto components = getComponentList();
    components.setFilter(ComponentFilterAbsolutePathNameContainsString(substring));
    unsigned count = 0;
    for (const auto& comp : components) {
        std::cout << comp.getAbsolutePathString() << std::endl;
        ++count;
    }
    return count;
}

int Component::getNumStateVariables() const
{
    // Must have already called initSystem.
    OPENSIM_THROW_IF_FRMOBJ(!hasSystem(), ComponentHasNoSystem);

    //Get the number of state variables added (or exposed) by this Component
    int ns = getNumStateVariablesAddedByComponent(); 
    // And then include the states of its subcomponents
    for (unsigned int i = 0; i<_memberSubcomponents.size(); i++)
        ns += _memberSubcomponents[i]->getNumStateVariables();

    for(unsigned int i=0; i<_propertySubcomponents.size(); i++)
        ns += _propertySubcomponents[i]->getNumStateVariables();

    for (unsigned int i = 0; i<_adoptedSubcomponents.size(); i++)
        ns += _adoptedSubcomponents[i]->getNumStateVariables();

    return ns;
}


const Component& Component::getOwner() const 
{
    if (!hasOwner()) {
        std::string msg = "Component '" + getName() + "'::getOwner(). " +
            "Has no owner assigned.\n" +
            "Make sure the component was added to the Model " +
            "(or another component).";
        throw Exception(msg);
    }
    return _owner.getRef();
}

bool Component::hasOwner() const
{
    return !_owner.empty();
}

void Component::setOwner(const Component& owner)
{
    if (&owner == this) {
        std::string msg = "Component '" + getName() + "'::setOwner(). " +
            "Attempted to set itself as its owner.";
        throw Exception(msg);
    }
    else if (_owner.get() == &owner) {
        return;
    }

    _owner.reset(&owner);
}

std::string Component::getAbsolutePathString() const
{
    std::string absPathName("/" + getName());

    const Component* up = this;

    while (up && up->hasOwner()) {
        up = &up->getOwner();
        absPathName.insert(0, "/" + up->getName());
    }

    return absPathName;

}

ComponentPath Component::getAbsolutePath() const
{
    std::vector<std::string> pathVec;
    pathVec.push_back(getName());

    const Component* up = this;

    while (up && up->hasOwner()) {
        up = &up->getOwner();
        pathVec.insert(pathVec.begin(), up->getName());
    }

    return ComponentPath(pathVec, true);
}

std::string Component::getRelativePathName(const Component& wrt) const
{
    ComponentPath thisP = getAbsolutePath();
    ComponentPath wrtP = wrt.getAbsolutePath();

    return thisP.formRelativePath(wrtP).toString();
}

const Component::StateVariable* Component::
    findStateVariable(const std::string& name) const
{
    // Must have already called initSystem.
    OPENSIM_THROW_IF_FRMOBJ(!hasSystem(), ComponentHasNoSystem);

    // Split the prefix from the varName (part of string past the last "/")
    // In the case where no "/" is found, prefix = name.
    std::string::size_type back = name.rfind("/");
    std::string prefix = name.substr(0, back);

    // In the case where no "/" is found, this assigns varName = name.
    // When "/" is not found, back = UINT_MAX. Then, back + 1 = 0.
    // Subtracting by UINT_MAX is effectively adding by 1, so the next line
    // should work in all cases except if name.length() = UINT_MAX.
    std::string varName = name.substr(back + 1, name.length() - back);

    // first assume that the state variable named belongs to this
    // top level component
    std::map<std::string, StateVariableInfo>::const_iterator it;
    it = _namedStateVariableInfo.find(varName);

    if (it != _namedStateVariableInfo.end()) {
        return it->second.stateVariable.get();
    }

    const StateVariable* found = nullptr;
    const Component* comp = traversePathToComponent<Component>(prefix);

    if (comp) {
        found = comp->findStateVariable(varName);
    }

    // Path not given or could not find it along given path name
    // Now try complete search.
    if (!found) {
        for (unsigned int i = 0; i < _propertySubcomponents.size(); ++i) {
            comp = _propertySubcomponents[i]->findComponent(prefix, &found);
            if (found) {
                return found;
            }
            if (comp) {
                return comp->findStateVariable(varName);
            }
        }
    }

    return found;
}

// Get the names of "continuous" state variables maintained by the Component and
// its subcomponents.
Array<std::string> Component::getStateVariableNames() const
{
    // Must have already called initSystem.
    OPENSIM_THROW_IF_FRMOBJ(!hasSystem(), ComponentHasNoSystem);

    Array<std::string> names = getStateVariablesNamesAddedByComponent();

/** TODO: Use component iterator  like below
    for (int i = 0; i < stateNames.size(); ++i) {
        stateNames[i] = (getAbsolutePathString() + "/" + stateNames[i]);
    }

    for (auto& comp : getComponentList<Component>()) {
        const std::string& pathName = comp.getAbsolutePathString();// *this);
        Array<std::string> subStateNames = 
            comp.getStateVariablesNamesAddedByComponent();
        for (int i = 0; i < subStateNames.size(); ++i) {
            stateNames.append(pathName + "/" + subStateNames[i]);
        }
    }
*/

    // Include the states of its subcomponents
    for (unsigned int i = 0; i<_memberSubcomponents.size(); i++) {
        Array<std::string> subnames = _memberSubcomponents[i]->getStateVariableNames();
        int nsubs = subnames.getSize();
        const std::string& subCompName = _memberSubcomponents[i]->getName();
        std::string::size_type front = subCompName.find_first_not_of(" \t\r\n");
        std::string::size_type back = subCompName.find_last_not_of(" \t\r\n");
        std::string prefix = "";
        if (back >= front) // have non-whitespace name
            prefix = subCompName + "/";
        for (int j = 0; j<nsubs; ++j) {
            names.append(prefix + subnames[j]);
        }
    }
    for(unsigned int i=0; i<_propertySubcomponents.size(); i++){
        Array<std::string> subnames = _propertySubcomponents[i]->getStateVariableNames();
        int nsubs = subnames.getSize();
        const std::string& subCompName =  _propertySubcomponents[i]->getName();
        // TODO: We should implement checks that names do not have whitespace at the time 
        // they are assigned and not here where it is a waste of time - aseth
        std::string::size_type front = subCompName.find_first_not_of(" \t\r\n");
        std::string::size_type back = subCompName.find_last_not_of(" \t\r\n");
        std::string prefix = "";
        if(back >= front) // have non-whitespace name
            prefix = subCompName+"/";
        for(int j =0; j<nsubs; ++j){
            names.append(prefix+subnames[j]);
        }
    }

    for (unsigned int i = 0; i<_adoptedSubcomponents.size(); i++) {
        Array<std::string> subnames = _adoptedSubcomponents[i]->getStateVariableNames();
        int nsubs = subnames.getSize();
        const std::string& subCompName = _adoptedSubcomponents[i]->getName();
        std::string::size_type front = subCompName.find_first_not_of(" \t\r\n");
        std::string::size_type back = subCompName.find_last_not_of(" \t\r\n");
        std::string prefix = "";
        if (back >= front) // have non-whitespace name
            prefix = subCompName + "/";
        for (int j = 0; j<nsubs; ++j) {
            names.append(prefix + subnames[j]);
        }
    }

    return names;
}

// Get the value of a state variable allocated by this Component.
double Component::
    getStateVariableValue(const SimTK::State& s, const std::string& name) const
{
    // Must have already called initSystem.
    OPENSIM_THROW_IF_FRMOBJ(!hasSystem(), ComponentHasNoSystem);

    // find the state variable with this component or its subcomponents
    const StateVariable* rsv = findStateVariable(name);
    if (rsv) {
        return rsv->getValue(s);
    }
    
    std::stringstream msg;
    msg << "Component::getStateVariable: ERR- state named '" << name 
        << "' not found in " << getName() << " of type " << getConcreteClassName();
    throw Exception(msg.str(),__FILE__,__LINE__);

    return SimTK::NaN;
}

// Get the value of a state variable derivative computed by this Component.
double Component::
    getStateVariableDerivativeValue(const SimTK::State& state, 
                                const std::string& name) const
{
    // Must have already called initSystem.
    OPENSIM_THROW_IF_FRMOBJ(!hasSystem(), ComponentHasNoSystem);

    computeStateVariableDerivatives(state);
    
    std::map<std::string, StateVariableInfo>::const_iterator it;
    it = _namedStateVariableInfo.find(name);

    if(it != _namedStateVariableInfo.end()) {
        return it->second.stateVariable->getDerivative(state);
    } 
    else{
        // otherwise find the component that variable belongs to
        const StateVariable* rsv = findStateVariable(name);
        if (rsv) {
            return rsv->getDerivative(state);
        }
    }

    std::stringstream msg;
    msg << "Component::getStateVariableDerivative: ERR- variable name '" << name 
        << "' not found.\n " 
        << getName() << " of type " << getConcreteClassName() 
        << " has " << getNumStateVariables() << " states.";
    throw Exception(msg.str(),__FILE__,__LINE__);
    return SimTK::NaN;
}

// Set the value of a state variable allocated by this Component given its name
// for this component.
void Component::
    setStateVariableValue(State& s, const std::string& name, double value) const
{
    // Must have already called initSystem.
    OPENSIM_THROW_IF_FRMOBJ(!hasSystem(), ComponentHasNoSystem);

    // find the state variable
    const StateVariable* rsv = findStateVariable(name);

    if(rsv){ // find required rummaging through the state variable names
            return rsv->setValue(s, value);
    }
    
    std::stringstream msg;
    msg << "Component::setStateVariable: ERR- state named '" << name 
        << "' not found in " << getName() << " of type " 
        << getConcreteClassName() << ".\n";
    throw Exception(msg.str(),__FILE__,__LINE__);
}

bool Component::isAllStatesVariablesListValid() const
{
    int nsv = getNumStateVariables();
    // Consider the list of all StateVariables to be valid if all of 
    // the following conditions are true:
    // 1. Component is up-to-date with its Properties
    // 2. a System has been associated with the list of StateVariables
    // 3. The list of all StateVariables is correctly sized (initialized)
    // 4. The System associated with the StateVariables is the current System
    // TODO: Enable the isObjectUpToDateWithProperties() check when computing
    // the path of the GeomtryPath does not involve updating its PathPointSet.
    // This change dirties the GeometryPath which is a property of a Muscle which
    // is property of the Model. Therefore, during integration the Model is not 
    // up-to-date and this causes a rebuilding of the cached StateVariables list.
    // See GeometryPath::computePath() for the corresponding TODO that must be
    // addressed before we can re-enable the isObjectUpToDateWithProperties
    // check.
    // It has been verified that the adding Components will invalidate the state
    // variables associated with the Model and force the list to be rebuilt.
    bool valid = //isObjectUpToDateWithProperties() &&                  // 1.
        !_statesAssociatedSystem.empty() &&                             // 2.
        _allStateVariables.size() == nsv &&                             // 3.
        getSystem().isSameSystem(_statesAssociatedSystem.getRef());     // 4.

    return valid;
}


// Get all values of the state variables allocated by this Component. Includes
// state variables allocated by its subcomponents.
SimTK::Vector Component::
    getStateVariableValues(const SimTK::State& state) const
{
    // Must have already called initSystem.
    OPENSIM_THROW_IF_FRMOBJ(!hasSystem(), ComponentHasNoSystem);

    int nsv = getNumStateVariables();
    // if the StateVariables are invalid (see above) rebuild the list
    if (!isAllStatesVariablesListValid()) {
        _statesAssociatedSystem.reset(&getSystem());
        _allStateVariables.clear();
        _allStateVariables.resize(nsv);
        Array<std::string> names = getStateVariableNames();
        for (int i = 0; i < nsv; ++i)
            _allStateVariables[i].reset(findStateVariable(names[i]));
    }

    Vector stateVariableValues(nsv, SimTK::NaN);
    for(int i=0; i<nsv; ++i){
        stateVariableValues[i]= _allStateVariables[i]->getValue(state);
    }

    return stateVariableValues;
}

// Set all values of the state variables allocated by this Component. Includes
// state variables allocated by its subcomponents.
void Component::
    setStateVariableValues(SimTK::State& state,
                           const SimTK::Vector& values) const
{
    // Must have already called initSystem.
    OPENSIM_THROW_IF_FRMOBJ(!hasSystem(), ComponentHasNoSystem);

    int nsv = getNumStateVariables();

    SimTK_ASSERT(values.size() == nsv,
        "Component::setStateVariableValues() number values does not match the "
        "number of state variables.");

    // if the StateVariables are invalid (see above) rebuild the list 
    if (!isAllStatesVariablesListValid()) {
        _statesAssociatedSystem.reset(&getSystem());
        _allStateVariables.clear();
        _allStateVariables.resize(nsv);
        Array<std::string> names = getStateVariableNames();
        for (int i = 0; i < nsv; ++i)
            _allStateVariables[i].reset(findStateVariable(names[i]));
    }

    for(int i=0; i<nsv; ++i){
        _allStateVariables[i]->setValue(state, values[i]);
    }
}

// Set the derivative of a state variable computed by this Component by name.
void Component::
    setStateVariableDerivativeValue(const State& state, 
                               const std::string& name, double value) const
{
    std::map<std::string, StateVariableInfo>::const_iterator it;
    it = _namedStateVariableInfo.find(name);

    if(it != _namedStateVariableInfo.end()) {
        const StateVariable& sv = *it->second.stateVariable;
        sv.setDerivative(state, value);
    } 
    else{
        std::stringstream msg;
        msg << "Component::setStateVariableDerivative: ERR- name '" << name 
            << "' not found.\n " 
            << getName() << " of type " << getConcreteClassName() 
            << " has " << getNumStateVariables() << " states.";
        throw Exception(msg.str(),__FILE__,__LINE__);
    }
}

// Get the value of a discrete variable allocated by this Component by name.
double Component::
getDiscreteVariableValue(const SimTK::State& s, const std::string& name) const
{
    // Must have already called initSystem.
    OPENSIM_THROW_IF_FRMOBJ(!hasSystem(), ComponentHasNoSystem);

    std::map<std::string, DiscreteVariableInfo>::const_iterator it;
    it = _namedDiscreteVariableInfo.find(name);

    if(it != _namedDiscreteVariableInfo.end()) {
        SimTK::DiscreteVariableIndex dvIndex = it->second.index;
        return SimTK::Value<double>::downcast(
            getDefaultSubsystem().getDiscreteVariable(s, dvIndex)).get();
    } else {
        std::stringstream msg;
        msg << "Component::getDiscreteVariable: ERR- name '" << name 
            << "' not found.\n " 
            << "for component '"<< getName() << "' of type " 
            << getConcreteClassName();
        throw Exception(msg.str(),__FILE__,__LINE__);
        return SimTK::NaN;
    }
}

// Set the value of a discrete variable allocated by this Component by name.
void Component::
setDiscreteVariableValue(SimTK::State& s, const std::string& name, double value) const
{
    // Must have already called initSystem.
    OPENSIM_THROW_IF_FRMOBJ(!hasSystem(), ComponentHasNoSystem);

    std::map<std::string, DiscreteVariableInfo>::const_iterator it;
    it = _namedDiscreteVariableInfo.find(name);

    if(it != _namedDiscreteVariableInfo.end()) {
        SimTK::DiscreteVariableIndex dvIndex = it->second.index;
        SimTK::Value<double>::downcast(
            getDefaultSubsystem().updDiscreteVariable(s, dvIndex)).upd() = value;
    } else {
        std::stringstream msg;
        msg << "Component::setDiscreteVariable: ERR- name '" << name 
            << "' not found.\n " 
            << "for component '"<< getName() << "' of type " 
            << getConcreteClassName();
        throw Exception(msg.str(),__FILE__,__LINE__);
    }
}

bool Component::constructOutputForStateVariable(const std::string& name)
{
    auto func = [name](const Component* comp,
                       const SimTK::State& s, const std::string&,
                       double& result) -> void {
        result = comp->getStateVariableValue(s, name);
    };
    return constructOutput<double>(name, func, SimTK::Stage::Model);
}

// helper method to specify the order of subcomponents.
void Component::setNextSubcomponentInSystem(const Component& sub) const
{
    auto it =
        std::find(_orderedSubcomponents.begin(), _orderedSubcomponents.end(),
            SimTK::ReferencePtr<const Component>(&sub));
    if (it == _orderedSubcomponents.end()) {
        _orderedSubcomponents.push_back(SimTK::ReferencePtr<const Component>(&sub));
    }
}

void Component::updateFromXMLNode(SimTK::Xml::Element& node, int versionNumber)
{
    if (versionNumber < XMLDocument::getLatestVersion()) {
        if (versionNumber < 30500) {
            // In 3.3 and earlier, spaces in names were tolerated. Spaces are
            // no longer acceptable in Component names.
            if (node.hasAttribute("name")) {
                auto name = node.getRequiredAttribute("name").getValue();
                if (name.find_first_of("\n\t ") < std::string::npos) {
                    std::cout << getConcreteClassName() << " name '" << name
                        << "' contains whitespace. ";
                    name.erase(
                        std::remove_if(name.begin(), name.end(), ::isspace),
                        name.end() );
                    node.setAttributeValue("name", name);
<<<<<<< HEAD
                    std::cout << "It is was renamed '" << name << "'." << std::endl;
                }
            }
            else { // All Components should have a name. If none, assign one here.
=======
                    std::cout << "It was renamed '" << name << "'." << std::endl;
                }
            }
            else { // As 4.0 all Components must have a name. If none, assign one.
                // Note: in finalizeFromProperties(), the Component will ensure
                // that names are unique by travesing its list of subcomponents
                // and renaming any duplicates.
>>>>>>> da4ce85f
                node.setAttributeValue("name", 
                    IO::Lowercase(getConcreteClassName()));
            }
        }
        if (versionNumber < 30508) {
            // Here's an example of the change this function might make:
            // Previous: <connectors>
            //               <Connector_PhysicalFrame_ name="parent">
            //                   <connectee_name>...</connectee_name>
            //               </Connector_PhysicalFrame_>
            //           </connectors>
            // New:      <connector_parent_connectee_name>...
            //           </connector_parent_connectee_name>
            //
            XMLDocument::updateConnectors30508(node);
        }

        if(versionNumber < 30510) {
            // Before -- <connector_....> ... </connector_...>
            // After  -- <socket_...> ... </socket_...>
            for(auto iter = node.element_begin();
                iter != node.element_end();
                ++iter) {
                std::string oldName{"connector"};
                std::string newName{"socket"};
                auto tagname = iter->getElementTag();
                auto pos = tagname.find(oldName);
                if(pos != std::string::npos) {
                    tagname.replace(pos, oldName.length(), newName);
                    iter->setElementTag(tagname);
                }
            }
            
        }
    }
    Super::updateFromXMLNode(node, versionNumber);
}

// mark components owned as properties as subcomponents
void Component::markPropertiesAsSubcomponents()
{
    // Method can be invoked for either constructing a new Component
    // or the properties have been modified. In the latter case
    // we must make sure that pointers to old properties are cleared
    _propertySubcomponents.clear();

    // Now mark properties that are Components as subcomponents
    //loop over all its properties
    for (int i = 0; i < getNumProperties(); ++i) {
        auto& prop = getPropertyByIndex(i);
        // check if property is of type Object
        if (prop.isObjectProperty()) {
            // a property is a list so cycle through its contents
            for (int j = 0; j < prop.size(); ++j) {
                const Object& obj = prop.getValueAsObject(j);
                // if the object is a Component mark it
                if (const Component* comp = dynamic_cast<const Component*>(&obj) ) {
                    markAsPropertySubcomponent(comp);
                }
                else {
                    // otherwise it may be a Set (of objects), and
                    // would prefer to do something like this to test:
                    //  Set<Component>* objects = dynamic_cast<Set<Component>*>(obj)
                    // Instead we can see if the object has a property called
                    // "objects" which is a PropertyObjArray used by Set<T>.
                    // knowing the object Type is useful for debugging
                    // and it could be used to strengthen the test (e.g. scan  
                    // for "Set" in the type name). 
                    std::string objType = obj.getConcreteClassName();
                    if (obj.hasProperty("objects")) {
                        // get the PropertyObjArray if the object has one
                        auto& objectsProp = obj.getPropertyByName("objects");
                        // loop over the objects in the PropertyObjArray
                        for (int k = 0; k < objectsProp.size(); ++k) {
                            const Object& obj = objectsProp.getValueAsObject(k);
                            // if the object is a Component mark it
                            if (const Component* comp = dynamic_cast<const Component*>(&obj) )
                                markAsPropertySubcomponent(comp);
                        } // loop over objects and mark it if it is a component
                    } // end if property is a Set with "objects" inside
                } // end of if/else property value is an Object or something else
            } // loop over the property list
        } // end if property is an Object
    } // loop over properties
}

// mark a Component as a subcomponent of this one. If already a
// subcomponent, it is not added to the list again.
void Component::markAsPropertySubcomponent(const Component* component)
{
    // Only add if the component is not already a part of this Component
    SimTK::ReferencePtr<Component> compRef(const_cast<Component*>(component));
    auto it =
        std::find(_propertySubcomponents.begin(), _propertySubcomponents.end(), compRef);
    if ( it == _propertySubcomponents.end() ){
        // Must reconstruct the reference pointer in place in order
        // to invoke move constructor from SimTK::Array::push_back 
        // otherwise it will copy and reset the Component pointer to null.
        _propertySubcomponents.push_back(
            SimTK::ReferencePtr<Component>(const_cast<Component*>(component)));
    }
    else{
        auto compPath = component->getAbsolutePathString();
        auto foundPath = it->get()->getAbsolutePathString();
        OPENSIM_THROW( ComponentAlreadyPartOfOwnershipTree,
                       component->getName(), getName());
    }

    compRef->setOwner(*this);
}

// Include another Component as a subcomponent of this one. If already a
// subcomponent, it is not added to the list again.
void Component::adoptSubcomponent(Component* subcomponent)
{
    OPENSIM_THROW_IF(subcomponent->hasOwner(),
        ComponentAlreadyPartOfOwnershipTree,
        subcomponent->getName(), this->getName());

    //get the top-level component
    const Component* top = this;
    while (top->hasOwner())
        top = &top->getOwner();

    // cycle through all components from the top level component
    // down to verify the component is not already in the tree
    for (auto& comp : top->getComponentList<Component>()) {
        OPENSIM_THROW_IF(subcomponent->hasOwner(),
            ComponentAlreadyPartOfOwnershipTree,
            subcomponent->getName(), comp.getName());
    }

    subcomponent->setOwner(*this);
    _adoptedSubcomponents.push_back(SimTK::ClonePtr<Component>(subcomponent));
}

std::vector<SimTK::ReferencePtr<const Component>> 
    Component::getImmediateSubcomponents() const
{
    std::vector<SimTK::ReferencePtr<const Component>> mySubcomponents;
    for (auto& compRef : _memberSubcomponents) {
        mySubcomponents.push_back(
            SimTK::ReferencePtr<const Component>(compRef.get()) );
    }
    for (auto& compRef : _propertySubcomponents) {
        mySubcomponents.push_back(
            SimTK::ReferencePtr<const Component>(compRef.get()) );
    }
    for (auto& compRef : _adoptedSubcomponents) {
        mySubcomponents.push_back(
            SimTK::ReferencePtr<const Component>(compRef.get()) );
    }
    return mySubcomponents;
}


size_t Component::getNumMemberSubcomponents() const
{
    return _memberSubcomponents.size();
}

size_t Component::getNumPropertySubcomponents() const
{
    return _propertySubcomponents.size();
}

size_t Component::getNumAdoptedSubcomponents() const
{
    return _adoptedSubcomponents.size();
}



const int Component::getStateIndex(const std::string& name) const
{
    std::map<std::string, StateVariableInfo>::const_iterator it;
    it = _namedStateVariableInfo.find(name);

    if(it != _namedStateVariableInfo.end()) {
        return it->second.stateVariable->getVarIndex();
    } else {
        std::stringstream msg;
        msg << "Component::getStateVariableSystemIndex: ERR- name '" 
            << name << "' not found.\n " 
            << "for component '"<< getName() << "' of type " 
            << getConcreteClassName();
        throw Exception(msg.str(),__FILE__,__LINE__);
        return SimTK::InvalidIndex;
    }
}

SimTK::SystemYIndex Component::
getStateVariableSystemIndex(const std::string& stateVariableName) const
{
    //const SimTK::State& s = getSystem().getDefaultState();   
    
    std::map<std::string, StateVariableInfo>::const_iterator it;
    it = _namedStateVariableInfo.find(stateVariableName);
    
    if(it != _namedStateVariableInfo.end()){
        return it->second.stateVariable->getSystemYIndex();
    }

    // Otherwise we have to search through subcomponents
    SimTK::SystemYIndex yix; 

    for(unsigned int i = 0; i < _propertySubcomponents.size(); ++i) {
        yix = _propertySubcomponents[i]->getStateVariableSystemIndex(stateVariableName);
        if(yix.isValid()){
            return yix;
        }
    }
    
    if(!(yix.isValid())){
        throw Exception(getConcreteClassName()
            + "::getStateVariableSystemIndex : state variable "
            + stateVariableName+" has an invalid index.");
    }

    return yix;
}

const SimTK::DiscreteVariableIndex Component::
getDiscreteVariableIndex(const std::string& name) const
{
    std::map<std::string, DiscreteVariableInfo>::const_iterator it;
    it = _namedDiscreteVariableInfo.find(name);

    return it->second.index;
}

const SimTK::CacheEntryIndex Component::
getCacheVariableIndex(const std::string& name) const
{
    std::map<std::string, CacheInfo>::const_iterator it;
    it = _namedCacheVariableInfo.find(name);

    return it->second.index;
}

Array<std::string> Component::
getStateVariablesNamesAddedByComponent() const
{
    std::map<std::string, StateVariableInfo>::const_iterator it;
    it = _namedStateVariableInfo.begin();
    
    Array<std::string> names("",(int)_namedStateVariableInfo.size());

    while(it != _namedStateVariableInfo.end()){
        names[it->second.order] = it->first;
        it++;
    }
    return names;
}

//------------------------------------------------------------------------------
//                            REALIZE TOPOLOGY
//------------------------------------------------------------------------------
// This is the base class implementation of a virtual method that can be
// overridden by derived model components, but they *must* invoke
// Super::extendRealizeTopology() as the first line in the overriding method so
// that this code is executed before theirs.
// This method is invoked from the ComponentMeasure associated with this
// Component.
// Note that subcomponent realize() methods will be invoked by their own
// ComponentMeasures, so we do not need to forward to subcomponents here.
void Component::extendRealizeTopology(SimTK::State& s) const
{
    const SimTK::Subsystem& subSys = getSystem().getDefaultSubsystem();
    
    Component *mutableThis = const_cast<Component*>(this);

    // Allocate Modeling Option
    if(_namedModelingOptionInfo.size()>0){
        std::map<std::string, ModelingOptionInfo>::iterator it;
        for (it = (mutableThis->_namedModelingOptionInfo).begin(); 
             it !=_namedModelingOptionInfo.end(); ++it)
        {
            ModelingOptionInfo& moi = it->second;
            moi.index = subSys.allocateDiscreteVariable
               (s, SimTK::Stage::Instance, new SimTK::Value<int>(0));
        }
    }

    // Allocate Continuous State Variables
    if(_namedStateVariableInfo.size()>0){
        SimTK::Vector zInit(1, 0.0);
        std::map<std::string, StateVariableInfo>::iterator it;
        for (it = (mutableThis->_namedStateVariableInfo).begin(); 
             it != _namedStateVariableInfo.end(); ++it)
        {
            const StateVariable& sv = *it->second.stateVariable;
            const AddedStateVariable* asv 
                = dynamic_cast<const AddedStateVariable *>(&sv);

            if(asv){// add index information for added state variables
                // make mutable just to update system allocated index ONLY!
                AddedStateVariable* masv = const_cast<AddedStateVariable*>(asv);
                masv->setVarIndex(subSys.allocateZ(s, zInit));
                masv->setSubsystemIndex(getDefaultSubsystem().getMySubsystemIndex());
            }
        }
    }

    // Allocate Discrete State Variables
    if(_namedDiscreteVariableInfo.size()>0){
        std::map<std::string, DiscreteVariableInfo>::iterator it;
        for (it = (mutableThis->_namedDiscreteVariableInfo).begin(); 
             it != _namedDiscreteVariableInfo.end(); ++it)
        {
            DiscreteVariableInfo& dvi = it->second;
            dvi.index = subSys.allocateDiscreteVariable
               (s, dvi.invalidatesStage, new SimTK::Value<double>(0.0));
        }
    }

    // Allocate Cache Entry in the State
    if(_namedCacheVariableInfo.size()>0){
        std::map<std::string, CacheInfo>::iterator it;
        for (it = (mutableThis->_namedCacheVariableInfo).begin(); 
             it != _namedCacheVariableInfo.end(); ++it){
            CacheInfo& ci = it->second;
            ci.index = subSys.allocateLazyCacheEntry
               (s, ci.dependsOnStage, ci.prototype->clone());
        }
    }
}


//------------------------------------------------------------------------------
//                         REALIZE ACCELERATION
//------------------------------------------------------------------------------
// Base class implementation of virtual method.
// Collect this component's state variable derivatives.
void Component::extendRealizeAcceleration(const SimTK::State& s) const
{
    // don't bother computing derivatives if the component has no state variables
    if(getNumStateVariablesAddedByComponent() > 0) {
        const SimTK::Subsystem& subSys = getDefaultSubsystem();

        // evaluate and set component state derivative values (in cache) 
        computeStateVariableDerivatives(s);
    
        std::map<std::string, StateVariableInfo>::const_iterator it;

        for (it = _namedStateVariableInfo.begin(); 
             it != _namedStateVariableInfo.end(); ++it)
        {
            const StateVariable& sv = *it->second.stateVariable;
            const AddedStateVariable* asv = 
                dynamic_cast<const AddedStateVariable*>(&sv);
            if(asv)
                // set corresponding system derivative value from
                // cached value
                subSys.updZDot(s)[ZIndex(asv->getVarIndex())] =
                    asv->getDerivative(s);
        }
    }
}

const SimTK::MultibodySystem& Component::getSystem() const
{
    OPENSIM_THROW_IF_FRMOBJ(!hasSystem(), ComponentHasNoSystem);
    return _system.getRef();
}

SimTK::MultibodySystem& Component::updSystem() const
{
    OPENSIM_THROW_IF_FRMOBJ(!hasSystem(), ComponentHasNoSystem);
    return _system.getRef();
}

//------------------------------------------------------------------------------
//                         OTHER REALIZE METHODS
//------------------------------------------------------------------------------
// Base class implementations of these virtual methods do nothing now but
// could do something in the future. Users must still invoke Super::realizeXXX()
// as the first line in their overrides to ensure future compatibility.
void Component::extendRealizeModel(SimTK::State& state) const {}
void Component::extendRealizeInstance(const SimTK::State& state) const {}
void Component::extendRealizeTime(const SimTK::State& state) const {}
void Component::extendRealizePosition(const SimTK::State& state) const {}
void Component::extendRealizeVelocity(const SimTK::State& state) const {}
void Component::extendRealizeDynamics(const SimTK::State& state) const {}
void Component::extendRealizeReport(const SimTK::State& state) const {}


//override virtual methods
double Component::AddedStateVariable::getValue(const SimTK::State& state) const
{
    ZIndex zix(getVarIndex());
    if(getSubsysIndex().isValid() && zix.isValid()){
        const SimTK::Vector& z = getOwner().getDefaultSubsystem().getZ(state);
        return z[ZIndex(zix)];
    }

    std::stringstream msg;
    msg << "Component::AddedStateVariable::getValue: ERR- variable '" 
        << getName() << "' is invalid for component " << getOwner().getName() 
        << " of type " << getOwner().getConcreteClassName() <<".";
    throw Exception(msg.str(),__FILE__,__LINE__);
    return SimTK::NaN;
}

void Component::AddedStateVariable::setValue(SimTK::State& state, double value) const
{
    ZIndex zix(getVarIndex());
    if(getSubsysIndex().isValid() && zix.isValid()){
        SimTK::Vector& z = getOwner().getDefaultSubsystem().updZ(state);
        z[ZIndex(zix)] = value;
        return;
    }

    std::stringstream msg;
    msg << "Component::AddedStateVariable::setValue: ERR- variable '" 
        << getName() << "' is invalid for component " << getOwner().getName() 
        << " of type " << getOwner().getConcreteClassName() <<".";
    throw Exception(msg.str(),__FILE__,__LINE__);
}

double Component::AddedStateVariable::
    getDerivative(const SimTK::State& state) const
{
    return getOwner().getCacheVariableValue<double>(state, getName()+"_deriv");
}

void Component::AddedStateVariable::
    setDerivative(const SimTK::State& state, double deriv) const
{
    return getOwner().setCacheVariableValue<double>(state, getName()+"_deriv", deriv);
}


void Component::printSocketInfo() const {
    std::cout << "Sockets for component " << getName() << " of type ["
              << getConcreteClassName() << "] along with connectee names:";
    if (getNumSockets() == 0)
        std::cout << " none";
    std::cout << std::endl;

    size_t maxlenTypeName{}, maxlenSockName{};
    for(const auto& sock : _socketsTable) {
        maxlenTypeName = std::max(maxlenTypeName,
                                  sock.second->getConnecteeTypeName().length());
        maxlenSockName = std::max(maxlenSockName,
                                  sock.second->getName().length());
    }
    maxlenTypeName += 4;
    maxlenSockName += 1;
    
    for (const auto& it : _socketsTable) {
        const auto& socket = it.second;
        std::cout << std::string(maxlenTypeName -
                                 socket->getConnecteeTypeName().length(), ' ')
                  << "[" << socket->getConnecteeTypeName() << "]"
                  << std::string(maxlenSockName -
                                 socket->getName().length(), ' ')
                  << socket->getName() << " : ";
        if (socket->getNumConnectees() == 0) {
            std::cout << "no connectees" << std::endl;
        } else {
            for (unsigned i = 0; i < socket->getNumConnectees(); ++i) {
                std::cout << socket->getConnecteeName(i) << " ";
            }
            std::cout << std::endl;
        }
    }
    std::cout << std::endl;
}

void Component::printInputInfo() const {
    std::cout << "Inputs for component " << getName() << " of type ["
              << getConcreteClassName() << "] along with connectee names:";
    if (getNumInputs() == 0)
        std::cout << " none";
    std::cout << std::endl;

    size_t maxlenTypeName{}, maxlenInputName{};
    for(const auto& input : _inputsTable) {
        maxlenTypeName = std::max(maxlenTypeName,
                                input.second->getConnecteeTypeName().length());
        maxlenInputName = std::max(maxlenInputName,
                                input.second->getName().length());
    }
    maxlenTypeName += 4;
    maxlenInputName += 1;

    for (const auto& it : _inputsTable) {
        const auto& input = it.second;
        std::cout << std::string(maxlenTypeName -
                                 input->getConnecteeTypeName().length(), ' ')
                  << "[" << input->getConnecteeTypeName() << "]"
                  << std::string(maxlenInputName -
                                 input->getName().length(), ' ')
                  << input->getName() << " : ";
        if (input->getNumConnectees() == 0 || 
            (input->getNumConnectees() == 1 && input->getConnecteeName().empty())) {
            std::cout << "no connectees" << std::endl;
        } else {
            for (unsigned i = 0; i < input->getNumConnectees(); ++i) {
                std::cout << input->getConnecteeName(i) << " ";
                // TODO as is, requires the input connections to be satisfied. 
                // std::cout << " (alias: " << input.getAlias(i) << ") ";
            }
            std::cout << std::endl;
        }
    }
    std::cout << std::endl;
}

void Component::printSubcomponentInfo() const {
    printSubcomponentInfo<Component>();
}

void Component::printOutputInfo(const bool includeDescendants) const {

    // Do not display header for Components with no outputs.
    if (getNumOutputs() > 0) {
        const std::string msg = "Outputs from " + getAbsolutePathString() +
            " [" + getConcreteClassName() + "]";
        std::cout << msg << "\n" << std::string(msg.size(), '=') << std::endl;

        const auto& outputs = getOutputs();
        size_t maxlen{};
        for(const auto& output : outputs)
            maxlen = std::max(maxlen, output.second->getTypeName().length());
        maxlen += 2;
        
        for(const auto& output : outputs) {
            const auto& name = output.second->getTypeName();
            std::cout << std::string(maxlen - name.length(), ' ');
            std::cout << "[" << name  << "]  " << output.first << std::endl;
        }
        std::cout << std::endl;
    }

    if (includeDescendants) {
        for (const Component& thisComp : getComponentList<Component>()) {
            // getComponentList() returns all descendants (i.e.,
            // children, grandchildren, etc.) so set includeDescendants=false
            // when calling on thisComp.
            thisComp.printOutputInfo(false);
        }
    }
}

void Component::initComponentTreeTraversal(const Component &root) const {
    // Going down the tree, this node is followed by all its children.
    // The last child's successor (next) is the parent's successor.

    const size_t nmsc = _memberSubcomponents.size();
    const size_t npsc = _propertySubcomponents.size();
    const size_t nasc = _adoptedSubcomponents.size();

    if (!hasOwner()) {
        // If this isn't the root component and it has no owner, then
        // this is an orphan component and we likely failed to call 
        // finalizeFromProperties() on the root OR this is a clone that
        // has not been added to the root (in which case would have an owner).
        if (this != &root) {
            OPENSIM_THROW(ComponentIsAnOrphan, getName(),
                getConcreteClassName());
        }
        // if the root (have no owner) and have no components
        else if (!(nmsc + npsc + nasc)) {
            OPENSIM_THROW(ComponentIsRootWithNoSubcomponents,
                getName(), getConcreteClassName());
        }
    }

    const Component* last = nullptr;
    for (unsigned int i = 0; i < nmsc; i++) {
        if (i == nmsc - 1) {
            _memberSubcomponents[i]->_nextComponent = _nextComponent.get();
            last = _memberSubcomponents[i].get();
        }
        else {
            _memberSubcomponents[i]->_nextComponent =
                _memberSubcomponents[i + 1].get();
            last = _memberSubcomponents[i + 1].get();
        }
    }
    if (npsc) {
        if (last)
            last->_nextComponent = _propertySubcomponents[0].get();

        for (unsigned int i = 0; i < npsc; i++) {
            if (i == npsc - 1) {
                _propertySubcomponents[i]->_nextComponent =
                    _nextComponent.get();
                last = _propertySubcomponents[i].get();
            }
            else {
                _propertySubcomponents[i]->_nextComponent =
                    _propertySubcomponents[i + 1].get();
                last = _propertySubcomponents[i + 1].get();
            }
        }
    }
    if (nasc) {
        if (last)
            last->_nextComponent = _adoptedSubcomponents[0].get();

        for (unsigned int i = 0; i <nasc; i++) {
            if (i == nasc - 1) {
                _adoptedSubcomponents[i]->_nextComponent = _nextComponent.get();
            }
            else {
                _adoptedSubcomponents[i]->_nextComponent
                    = _adoptedSubcomponents[i + 1].get();
            }
        }
    }

    // recurse to handle children of subcomponents
    for (unsigned int i = 0; i < nmsc; ++i) {
        _memberSubcomponents[i]->initComponentTreeTraversal(root);
    }
    for (unsigned int i = 0; i < npsc; ++i) {
        _propertySubcomponents[i]->initComponentTreeTraversal(root);
    }
    for (unsigned int i = 0; i < nasc; ++i) {
        _adoptedSubcomponents[i]->initComponentTreeTraversal(root);
    }
}


void Component::clearStateAllocations()
{
    _namedModelingOptionInfo.clear();
    _namedStateVariableInfo.clear();
    _namedDiscreteVariableInfo.clear();
    _namedCacheVariableInfo.clear();
}

void Component::reset()
{
    _system.reset();
    _simTKcomponentIndex.invalidate();
    clearStateAllocations();

    resetSubcomponentOrder();
}

} // end of namespace OpenSim<|MERGE_RESOLUTION|>--- conflicted
+++ resolved
@@ -1119,12 +1119,6 @@
                         std::remove_if(name.begin(), name.end(), ::isspace),
                         name.end() );
                     node.setAttributeValue("name", name);
-<<<<<<< HEAD
-                    std::cout << "It is was renamed '" << name << "'." << std::endl;
-                }
-            }
-            else { // All Components should have a name. If none, assign one here.
-=======
                     std::cout << "It was renamed '" << name << "'." << std::endl;
                 }
             }
@@ -1132,7 +1126,6 @@
                 // Note: in finalizeFromProperties(), the Component will ensure
                 // that names are unique by travesing its list of subcomponents
                 // and renaming any duplicates.
->>>>>>> da4ce85f
                 node.setAttributeValue("name", 
                     IO::Lowercase(getConcreteClassName()));
             }
