--- conflicted
+++ resolved
@@ -223,42 +223,7 @@
 // However, then we wouldn't be able to document the type for the output in
 // doxygen.
 
-<<<<<<< HEAD
-/** Create an Output for a StateVariable in the same component. The provided
-=======
-/** The most flexible (and difficult) way to create an output.
-   You can specify any function that has the signature `func_name(const
-   SimTK::State&)`.  You must also provide the stage on which the output
-   depends, and a comment describing the output.
-  
-   Here's an example. Say you have a class Markers that manages markers, you
-   have an instance of this class as a member variable in your Component, and
-   Markers has a method <tt> Vec3 Markers::calcMarkerPos(const SimTK::State& s,
-   std::string marker);</tt> to compute motion capture marker positions, given
-   the name of a marker.
-   @code{.cpp}
-   OpenSim_DECLARE_OUTPUT_FLEX(ankle_marker_pos,
-           std::bind(&Markers::calcMarkerPos, _markers,  std::placeholders::_1, "ankle"),
-           SimTK::Stage::Position);
-   @endcode
-   @see Component::constructOutput()
-   @relates OpenSim::Output
- */
-#define OpenSim_DECLARE_OUTPUT_FLEX(oname, T, func, ostage, comment)        \
-    /** @name Outputs                                                    */ \
-    /** @{                                                               */ \
-    /** comment                                                          */ \
-    /** Available at stage ostage.                                       */ \
-    /** This output was generated with the                               */ \
-    /** #OpenSim_DECLARE_OUTPUT_FLEX macro.                              */ \
-    OpenSim_DOXYGEN_Q_PROPERTY(T, oname)                                    \
-    /** @}                                                               */ \
-    /** @cond                                                            */ \
-    bool _has_output_##oname { constructOutput<T>(#oname, func, ostage) }; \
-    /** @endcond                                                         */
-
 /** Create an Output for a StateVariable in this component. The provided
->>>>>>> 911d4180
  * name is both the name of the output and of the state variable.
  *
  * While this macro is a convenient way to construct an Output for a
