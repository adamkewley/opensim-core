#ifndef OPENSIM_COMPONENT_SOCKET_H_
#define OPENSIM_COMPONENT_SOCKET_H_
/* -------------------------------------------------------------------------- *
 *                       OpenSim:  ComponentSocket.h                          *
 * -------------------------------------------------------------------------- *
 * The OpenSim API is a toolkit for musculoskeletal modeling and simulation.  *
 * See http://opensim.stanford.edu and the NOTICE file for more information.  *
 * OpenSim is developed at Stanford University and supported by the US        *
 * National Institutes of Health (U54 GM072970, R24 HD065690) and by DARPA    *
 * through the Warrior Web program.                                           *
 *                                                                            *
 * Copyright (c) 2005-2017 Stanford University and the Authors                *
 * Author(s): Ajay Seth                                                       *
 *                                                                            *
 * Licensed under the Apache License, Version 2.0 (the "License"); you may    *
 * not use this file except in compliance with the License. You may obtain a  *
 * copy of the License at http://www.apache.org/licenses/LICENSE-2.0.         *
 *                                                                            *
 * Unless required by applicable law or agreed to in writing, software        *
 * distributed under the License is distributed on an "AS IS" BASIS,          *
 * WITHOUT WARRANTIES OR CONDITIONS OF ANY KIND, either express or implied.   *
 * See the License for the specific language governing permissions and        *
 * limitations under the License.                                             *
 * -------------------------------------------------------------------------- */

// INCLUDES
#include "osimCommonDLL.h"

#include "ComponentPath.h"
#include "ComponentOutput.h"
#include "ComponentList.h"
#include "Object.h"
#include "Exception.h"
#include "Property.h"

namespace OpenSim {

//==============================================================================
/// ComponentSocket Exceptions
//==============================================================================
class InputNotConnected : public Exception {
public:
    InputNotConnected(const std::string& file,
                      size_t line,
                      const std::string& func,
                      const std::string& inputName) :
        Exception(file, line, func) {
        std::string msg = "Input '" + inputName;
        msg += "' has not been connected.";
        addMessage(msg);
    }
};

//=============================================================================
//                        OPENSIM COMPONENT SOCKET
//=============================================================================

/**
 * A Socket formalizes the dependency between a Component and another object
 * (typically another Component) without owning that object. While Components
 * can be composites (of multiple components) they often depend on unrelated
 * objects/components that are defined and owned elsewhere. The object that
 * satisfies the requirements of the Socket we term the "connectee". When a
 * Socket is satisfied by a connectee we have a successful "connection" or is
 * said to be connected.
 *
 * The purpose of a Socket is to specify: 1) the connectee type that the
 * Component is dependent on, 2) by when (what stage) the socket must be
 * connected in order for the component to function, 3) the name of a connectee
 * that can be found at run-time to satisfy the socket, and 4) whether or
 * not it is connected. A Socket maintains a reference to the instance
 * (connectee) until it is disconnected.
 *
 * For example, a Joint has two Sockets for the parent and child Bodies that
 * it joins. The type for the socket is a PhysicalFrame and any attempt to 
 * connect to a non-Body (or frame rigidly attached to a Body) will throw an
 * exception. The connectAt Stage is Topology. That is, the Joint's connection 
 * to a Body must be performed at the Topology system stage, and any attempt to
 * change the connection status will invalidate that Stage and above.
 *
 * Other Components like a Marker or a Probe that do not change the system
 * topology or add new states could potentially be connected at later stages
 * like Model or Instance.
 *
 * Programmatically, the connectee can be specified as an object reference
 * or via a connectee path:
 *
 * @code{.cpp}
 * // Specifying the connectee using an object reference.
 * socket.connect(myConnectee);
 * // Specifying the connectee via a path.
 * socket.setConnecteePath("/path/to/connectee");
 * @endcode
 *
 * Use finalizeConnection() to synchronize the object reference and connectee
 * name. It is preferable to use connect() instead of setConnecteePath().
 * If *both* are set, then the object reference overrides the connectee path.
 *
 * The connectee path appears in XML files and is how a connection is maintained
 * across serialization (writing to an XML file) and deserialization (reading
 * from an XML file).
 *
 * @author  Ajay Seth
 */
class OSIMCOMMON_API AbstractSocket {
public:

    // default copy constructor, copy assignment

    virtual ~AbstractSocket() {};
    
    /// Create a dynamically-allocated copy. You must manage the memory
    /// for the returned pointer.
    /// This function exists to facilitate the use of
    /// SimTK::ClonePtr<AbstractSocket>.
    virtual AbstractSocket* clone() const = 0;
    
    const std::string& getName() const { return _name; }
    /** Get the system Stage when the connection should be made. */
    SimTK::Stage getConnectAtStage() const { return _connectAtStage; }
    /** Can this Socket have more than one connectee? */
    bool isListSocket() const { return _isList; }
    /** The number of slots to fill in order to satisfy this socket.
     * This is 1 for a non-list socket. This is the number of elements in the
     * connectee path property; to sync this with the number of connectee
     * objects, call finalizeConnection(). */
    unsigned getNumConnectees() const {
        return static_cast<unsigned>(getConnecteePathProp().size());
    }

    //--------------------------------------------------------------------------
    /** Derived classes must satisfy this Interface */
    //--------------------------------------------------------------------------
    /** Is the Socket connected to its connectee(s)? For a list socket,
    this is only true if this socket is connected to all its connectees.
     */
    virtual bool isConnected() const = 0;
    
    /** Get the type of object this socket connects to. */
    virtual std::string getConnecteeTypeName() const = 0;

    /** Generic access to the connectee. Not all sockets support this method
     * (e.g., the connectee for an Input is not an Object). */
    virtual const Object& getConnecteeAsObject() const {
        OPENSIM_THROW(Exception, "Not supported for this type of socket.");
    }

    /** Connect this %Socket to the provided connectee object. If this is a
        list socket, the connectee is appended to the list of connectees;
        otherwise, the provided connectee replaces the single connectee. */
    virtual void connect(const Object& connectee) = 0;

    /** Find the connectee using a search with a partial path. Use this if you
     * do not want to specify an exact path (maybe you don't quite know where
     * the connectee is located).
     * */
    virtual void findAndConnect(const ComponentPath& connectee) {
        OPENSIM_THROW(Exception, "Not implemented.");
    }
    /** Same as findAndConnect(const ComponentPath&), but using a string
     * argument. */
    void findAndConnect(const std::string& connectee) {
        findAndConnect(ComponentPath(connectee));
    }

    /** Connect this %Socket according to its connectee path property
        given a root %Component to search its subcomponents for the connect_to
        Component. */
    virtual void finalizeConnection(const Component& root) {
        throw Exception("finalizeConnection() not implemented; not supported "
                        "for this type of socket", __FILE__, __LINE__);
    }

    /** Clear references to connectees. The connectee path property is not
     * affected. Calling finalizeConnection() will use the connectee path
     * property to satisfy the socket. */
    virtual void disconnect() = 0;

    /** %Set connectee path. This function can only be used if this socket is
     * not a list socket. If a connectee reference is set (with connect()) the
     * connectee path is ignored; call disconnect() if you want the socket to be
     * connected using the connectee path.
     *
     * It is preferable to use connect() instead of this function. */
    void setConnecteePath(const std::string& name) {
        OPENSIM_THROW_IF(_isList,
                         Exception,
                         "An index must be provided for a list Socket.");
        setConnecteePath(name, 0);
    }

    /** %Set connectee path of a connectee among a list of connectees. This
     * function is used if this socket is a list socket. If a connectee
     * reference is set (with connect()) the connectee path is ignored; call
     * disconnect() if you want the socket to be connected using the connectee
     * name.
     *
     * It is preferable to use connect() instead of this function. */
    void setConnecteePath(const std::string& name, unsigned ix) {
        using SimTK::isIndexInRange;
        SimTK_INDEXCHECK_ALWAYS(ix, getNumConnectees(),
                                "AbstractSocket::setConnecteePath()");
        updConnecteePathProp().setValue(ix, name);
    }

    /** Get connectee path. This function can only be used if this socket is
    not a list socket.                                                     */
    const std::string& getConnecteePath() const {
        OPENSIM_THROW_IF(_isList,
                         Exception,
                         "An index must be provided for a list Socket.");
        return getConnecteePath(0);
    }

    /** Get connectee path of a connectee among a list of connectees.         */
    const std::string& getConnecteePath(unsigned ix) const {
        using SimTK::isIndexInRange;
        SimTK_INDEXCHECK_ALWAYS(ix, getNumConnectees(),
                                "AbstractSocket::getConnecteePath()");
        return getConnecteePathProp().getValue(ix);
    }

    void appendConnecteePath(const std::string& name) {
        OPENSIM_THROW_IF((getNumConnectees() > 0 && !_isList), Exception,
            "Multiple connectee paths can only be appended to a list Socket.");
        updConnecteePathProp().appendValue(name);
    }

    /** Clear all connectee paths in the connectee path property. */
    void clearConnecteePath() {
        if (isListSocket())
            updConnecteePathProp().clear();
        else
            updConnecteePathProp().setValue(0, "");
    }

    /** Get owner component of this socket */
    const Component& getOwner() const { return _owner.getRef(); }

protected:
    //--------------------------------------------------------------------------
    // CONSTRUCTION
    //--------------------------------------------------------------------------
    /** Create a Socket with specified name and stage at which it should be
    connected.
    @param name               name of the socket, usually describes its 
                              dependency.
    @param connecteePathIndex Index of the property in the containing Component
                              that holds this Socket's connectee path(s).
    @param connectAtStage     Stage at which Socket should be connected.
    @param owner              Component to which this Socket belongs. */
    AbstractSocket(const std::string& name,
                   const PropertyIndex& connecteePathIndex,
                   const SimTK::Stage& connectAtStage,
                   Component& owner) :
            _name(name),
            _connectAtStage(connectAtStage),
            _connecteePathIndex(connecteePathIndex),
            _owner(&owner),
            _isList(getConnecteePathProp().isListProperty()) {}

    /** %Set an internal pointer to the Component that contains this Socket.
    This should only be called by Component.
    This exists so that after the containing Component is copied, the 'owner'
    is the new Component. This Socket needs to be able to modify
    the associated connectee path property in the Component. Thus, we require
    a writable reference. */
    // We could avoid the need for this function by writing a custom copy
    // constructor for Component.
    void setOwner(Component& o) { _owner.reset(&o); }
    /** This will be false immediately after copy construction or assignment.*/
    bool hasOwner() const { return !_owner.empty(); }
    
    /** Check if entries of the connectee path property's value is valid (if
    it contains spaces, etc.); if so, print out a warning. */
    void checkConnecteePathProperty() {
        // TODO Move this check elsewhere once the connectee path
        // property is a ComponentPath (or a ChannelPath?).
        for (unsigned iname = 0u; iname < getNumConnectees(); ++iname) {
            const auto& connecteePath = getConnecteePath(iname);
            ComponentPath cp(connecteePath);
            if (!cp.isLegalPathElement(cp.getComponentName()) ) {
                std::string msg = "In Socket '" + getName() +
                        "', connectee path '" + connecteePath +
                        "' contains illegal characters such as spaces.";
                if (!_isList) {
                    msg += " Did you try to specify multiple connectee "
                           "names for a single-value Socket?";
                }
                OPENSIM_THROW(Exception, msg);
            }
            // TODO update the above for Inputs when ChannelPath exists.
            
            // TODO There might be a bug with empty connectee path being
            // interpreted as "this component."
        }
    }

protected:
    
    /// Const access to the connectee path property from the Component in which
    /// this Socket resides. The name of that property is something like
    /// 'socket_<name>'. This is a special type of property
    /// that users cannot easily access (e.g., there is no macro-generated
    /// `get_socket_<name>()` function).
    const Property<std::string>& getConnecteePathProp() const;
    /// Writable access to the connectee path property from the Component in
    /// which this Socket resides. Calling this will mark the Component as
    /// not "up to date with properties"
    /// (Object::isObjectUpToDateWithProperties()).
    Property<std::string>& updConnecteePathProp();


private:

    /// Prepend the provided name to all (if any) absolute connectee paths
    /// stored in this socket. This is to be used when adding one component
    /// to another.
    virtual void prependComponentPathToConnecteePath(
            const std::string& pathToPrepend);

    std::string _name;
    SimTK::Stage _connectAtStage = SimTK::Stage::Empty;
    PropertyIndex _connecteePathIndex;
    // Even though updConnecteePathProp() requires non-const access to this
    // pointer, we make this a const pointer to reduce the chance of mis-use.
    // If this were a non-const pointer, then const functions in this class
    // would be able to edit _owner (see declaration of ReferencePtr).
    SimTK::ReferencePtr<const Component> _owner;
    // _isList must be after _owner, as _owner is used to set its value.
    bool _isList;

    /* So that Component can invoke setOwner(), etc. */
    friend Component;

//=============================================================================
};  // END class AbstractSocket


template<class T>
class Socket : public AbstractSocket {
public:

    // default copy constructor
    
    virtual ~Socket() {}
    
    Socket<T>* clone() const override { return new Socket<T>(*this); }

    /** Is the Socket connected to object of type T? */
    bool isConnected() const override {
        return !connectee.empty();
    }

    const T& getConnecteeAsObject() const override {
        return connectee.getRef();
    }

    /** Temporary access to the connectee for testing purposes. Real usage
        will be through the Socket (and Input) interfaces. 
        For example, Input should short circuit to its Output's getValue()
        once it is connected.
    Return a const reference to the object connected to this Socket */
    const T& getConnectee() const {
        if (!isConnected()) {
            std::string msg = "Socket " + getName() + " of type " +
                    T::getClassName() + " in " +
                    getOwner().getAbsolutePathString() + " of type " +
                    getOwner().getConcreteClassName() + " is not connected.";
            OPENSIM_THROW(Exception, msg);
        }
        return connectee.getRef();
    }

    /** Connect this Socket to the provided connectee object */
    void connect(const Object& object) override {
        const T* objT = dynamic_cast<const T*>(&object);
        if (!objT) {
            std::stringstream msg;
            msg << "Type mismatch: Socket '" << getName() << "' of type "
                << getConnecteeTypeName() << " cannot connect to '"
                << object.getName() << "' of type "
                << object.getConcreteClassName() << ".";
            OPENSIM_THROW(Exception, msg.str());
        }

        connectInternal(*objT);
    }

    /** Find a component using a partial path or component name of the correct
     * type anywhere in the model (using Component::findComponent()) and
     * connect to that component.
     *
     * Throws an exception If you provide only a component name and the
     * model has multiple components with that nume.
     * */
    void findAndConnect(const ComponentPath& connectee) override {
        const auto* comp =
            getOwner().getRoot().template findComponent<T>(connectee);
<<<<<<< HEAD
        OPENSIM_THROW_IF(!comp, Exception,
                "Could not find '" + connectee.toString() + "'.");
=======
        OPENSIM_THROW_IF(!comp, ComponentNotFound, connectee.toString(),
                getConnecteeTypeName(), getOwner().getAbsolutePathString());
>>>>>>> 54ab9621
        connect(*comp);
    }

    /** Connect this Socket given its connectee path property  */
    void finalizeConnection(const Component& root) override;

    void disconnect() override {
        connectee.reset(nullptr);
    }
    
    /** Derived classes must satisfy this Interface */
    /** get the type of object this socket connects to*/
    std::string getConnecteeTypeName() const override {
        return T::getClassName();
    }

    SimTK_DOWNCAST(Socket, AbstractSocket);
    
    /** For use in python/java/MATLAB bindings. */
    // This method exists for consistency with Object's safeDownCast.
    static Socket<T>* safeDownCast(AbstractSocket* base) {
        return dynamic_cast<Socket<T>*>(base);
    }
    
protected:
    /** Create a Socket that can only connect to Object of type T with 
    specified name and stage at which it should be connected. Only Component
    can ever construct this class.
    @param name               name of the socket used to describe its dependency.
    @param connecteePathIndex Index of the property in the containing Component
                              that holds this Socket's connectee path(s).
    @param connectAtStage     Stage at which Socket should be connected.
    @param owner              The component that contains this input. */
    Socket(const std::string& name,
           const PropertyIndex& connecteePathIndex,
           const SimTK::Stage& connectAtStage,
           Component& owner) :
        AbstractSocket(name, connecteePathIndex, connectAtStage, owner),
        connectee(nullptr) {}
        
    /** So that Component can construct a Socket. */
    friend Component;

private:

    void connectInternal(const T& objT) {
        connectee = &objT;
    }

    mutable SimTK::ReferencePtr<const T> connectee;
}; // END class Socket<T>
            

/** A specialized Socket that connects to an Output signal is an Input.
An AbstractInput enables maintenance of a list of unconnected Inputs. 
An Input can either be a single-value Input or a list Input. A list Input
can connect to multiple (Output) Channels.

#### XML Syntax of a connectee path

For every %Input that a component has, the XML representation of the component
contains an element named `input_<input_name>`. For example, a component
that has an Input named `desired_angle` might look like the following in XML:
@code
    <MyComponent name="my_comp">
        <input_desired_angle>
            ../foo/angle
        </input_desired_angle>
        ...
    </MyComponent>
@endcode
You use this field to specify the outputs/channels that should be connected to
this input (that is, the connectees). The syntax for the connectee path
property is as follows:
@code
<path/to/component>|<output_name>[:<channel_name>][(<alias>)]
@endcode
Angle brackets indicate fields that one would fill in, and square brackets
indicate optional fields. The `<path/to/component>` can be relative or
absolute, and describes the location of the Component that contains the 
desired Output relative to the location of the Component that contains this
Input. The `<path/to/component>` and `<output_name>` must always be specified.
The `<channel_name>` should only be specified if the %Output is a list output
(i.e., it has multiple channels). The `<alias>` is a name for the
output/channel that is specific to this input, and it is optional.
All fields should contain only letters, numbers, and underscores (the path
to the component can contain slashes and periods); fields must *not* contain
spaces.
Here are some examples:
 - `../marker_data|column:left_ankle`: The TableSourceVec3 component
   `../marker_data` has a list output `column`, and we want to connect to its
   `left_ankle` channel.
 - `../averager|output(knee_joint_center)`: The component `../averager`
   (presumably a component that averages its inputs) has an output named
   `output`, and we are aliasing this output as `knee_joint_center`.
 - `/leg_model/soleus|activation`: This connectee path uses the absolute path
   to component `soleus`, which has an output named `activation`.

List inputs can contain multiple entries in its connectee path, with the
entries separated by a space. For example:
@code
<input_experimental_markers>
    ../marker_data|column:left_ankle ../marker_data|column:right_ankle ../averager|output(knee_joint_center)
</input_experimental_markers>
@endcode
*/
class OSIMCOMMON_API AbstractInput : public AbstractSocket {
public:

    virtual ~AbstractInput() {}
    
    // Change the return type of clone(). This is similar to what the Object
    // macros do (see OpenSim_OBJECT_ABSTRACT_DEFS).
    AbstractInput* clone() const override = 0;

    // Socket interface
    void connect(const Object& object) override {
        std::stringstream msg;
        msg << "Input::connect(): ERR- Cannot connect '" << object.getName()
            << "' of type " << object.getConcreteClassName() <<
            ". Input can only connect to an Output.";
        throw Exception(msg.str(), __FILE__, __LINE__);
    }

    /** TODO */
//    virtual bool isConnecteeSpecified() const = 0;

    /** Connect this Input to a single-valued (single-channel) Output or, if
    this is a list %Input and the %Output is a list %Output, connect to all the
    channels of the %Output. You can optionally provide an alias that will be
    used by the Component owning this %Input to refer to the %Output. If this
    method connects to multiple channels, the alias will be used for all
    channels. */
    virtual void connect(const AbstractOutput& output,
                         const std::string& alias = "") = 0;
    /** Connect this Input to a single output channel. This
    method can be used with both single-valued and list %Inputs. You can
    optionally provide an alias that will be used by the Component owning this
    %Input to refer to the %Channel. */
    virtual void connect(const AbstractChannel& channel,
                         const std::string& alias = "") = 0;

    /** Get the alias for a Channel. An alias is a description for a %Channel
    that is specific to how the Input will use the %Channel. For example, the
    Component that owns this %Input might expect the aliases to be the names of
    markers in the model. This method can be used only for non-list %Inputs; for
    list %Inputs, use the overload that takes an index.
    You must finalize connections (Component::finalizeConnections()) first. */
    virtual const std::string& getAlias() const = 0;

    /** Get the alias for the Channel indicated by the provided index. An alias
    is a description for a %Channel that is specific to how the Input will use
    the %Channel. For example, the Component that owns this %Input might expect
    the aliases to be the names of markers in the model.
    You must finalize connections (Component::finalizeConnections()) first. */
    virtual const std::string& getAlias(unsigned index) const = 0;

    /** %Set the alias for a Channel. If this is a list Input, the aliases of all
    %Channels will be set to the provided string. If you wish to set the alias
    of only one %Channel, use the two-argument overload.
    You must finalize connections (Component::finalizeConnections()) first. */
    virtual void setAlias(const std::string& alias) = 0;

    /** %Set the alias for the Channel indicated by the provided index.
    You must finalize connections (Component::finalizeConnections()) first. */
    virtual void setAlias(unsigned index, const std::string& alias) = 0;

    /** Get the label for this Channel. If an alias has been set, the label is
    the alias; otherwise, the label is the full path of the Output that has been
    connected to this Input. This method can be used only for non-list %Inputs;
    for list %Inputs, use the single-argument overload.
    You must finalize connections (Component::finalizeConnections()) first. */
    virtual std::string getLabel() const = 0;

    /** Get the label for the Channel indicated by the provided index. If an
    alias has been set, the label is the alias; otherwise, the label is the full
    path of the %Channel that has been connected to this Input.
    You must finalize connections (Component::finalizeConnections()) first. */
    virtual std::string getLabel(unsigned index) const = 0;

    /** Break up a connectee path into its output path, channel name
     (empty for single-value outputs), and alias. This function writes
     to the passed-in outputPath, channelName, and alias.

     Examples:
     @verbatim
     /foo/bar|output
     outputPath is "/foo/bar/output"
     channelName is ""
     alias is ""

     /foo/bar|output:channel
     outputPath is "/foo/bar/output"
     channelName is "channel"
     alias is ""

     /foo/bar|output(baz)
     outputPath is "/foo/bar/output"
     channelName is ""
     alias is "baz"

     /foo/bar|output:channel(baz)
     outputPath is "/foo/bar|output"
     channelName is "channel"
     alias is "baz"
     @endverbatim
     */
    static bool parseConnecteePath(const std::string& connecteePath,
                                   std::string& componentPath,
                                   std::string& outputName,
                                   std::string& channelName,
                                   std::string& alias) {
        auto bar = connecteePath.rfind("|");
        auto colon = connecteePath.rfind(":");
        auto leftParen = connecteePath.rfind("(");
        auto rightParen = connecteePath.rfind(")");
        
        componentPath = connecteePath.substr(0, bar);
        outputName = connecteePath.substr(bar + 1,
                                          std::min(colon, leftParen) - (bar + 1));
        
        // Channel name.
        if (colon != std::string::npos) {
            channelName = connecteePath.substr(colon + 1, leftParen - (colon + 1));
        } else {
            channelName = "";
        }
        
        // Alias.
        if (leftParen != std::string::npos && rightParen != std::string::npos) {
            alias = connecteePath.substr(leftParen + 1,
                                         rightParen - (leftParen + 1));
        } else {
            alias = "";
        }

        return true;
    }

    /** Compose the connectee path from its constituents. This is the opposite
    operation of parseConnecteePath().
    Example:
    @verbatim
     if inputs are
       componentPath --> "/foo/bar"
       outputName    --> "output"
       channelName   --> "channel"
       alias         --> "baz"
     then result --> /foo/bar|output:channel(baz)
    @endverbatim
    */
    static std::string composeConnecteePath(const std::string& componentPath,
                                            const std::string& outputName,
                                            const std::string& channelName,
                                            const std::string& alias) {
        auto path = componentPath;
        if(!path.empty())
            path += "|";
        path += outputName;
        if(!channelName.empty())
            path += ":" + channelName;
        if(!alias.empty())
            path += "(" + alias + ")";

        return path;
    }
    
protected:
    /** Create an AbstractInput (Socket) that connects only to an 
    AbstractOutput specified by name and stage at which it should be connected.
    Only Component should ever construct this class.
    @param name              name of the dependent (Abstract)Output.
    @param connecteePathIndex Index of the property in the containing Component
                              that holds this Input's connectee path(s).
    @param connectAtStage     Stage at which Input should be connected.
    @param owner              The component that contains this input. */
    AbstractInput(const std::string& name,
                  const PropertyIndex& connecteePathIndex,
                  const SimTK::Stage& connectAtStage,
                  Component& owner) :
        AbstractSocket(name, connecteePathIndex, connectAtStage, owner) {}

private:
    void prependComponentPathToConnecteePath(
            const std::string& pathToPrepend) override;

    /* So that Component can invoke prependComponentPathToConnecteePath(). */
    friend Component;

//=============================================================================
};  // END class AbstractInput


/** An Input<Y> must be connected by an Output<Y> */
template<class T>
class Input : public AbstractInput {
public:

    typedef typename Output<T>::Channel Channel;

    typedef std::vector<SimTK::ReferencePtr<const Channel>> ChannelList;
    typedef std::vector<std::string> AliasList;
    
    Input<T>* clone() const override { return new Input<T>(*this); }

    /** Connect this Input to the provided (Abstract)Output. */
    // Definition is in Component.h
    void connect(const AbstractOutput& output,
                 const std::string& alias = "") override;
    
    void connect(const AbstractChannel& channel,
                 const std::string& alias = "") override;

    /** Connect this Input given a root Component to search for
    the Output according to the connectee path of this Input  */
    void finalizeConnection(const Component& root) override;
    
    void disconnect() override {
        _registeredChannels.clear();
        _connectees.clear();
        _aliases.clear();
    }
    
    bool isConnected() const override {
        return _connectees.size() == getNumConnectees();
    }
    
    /** Get the value of this Input when it is connected. Redirects to connected
    Output<T>'s getValue() with minimal overhead. This method can be used only
    for non-list Input(s). For list Input(s), use the other overload.         */
    const T& getValue(const SimTK::State &state) const {
        OPENSIM_THROW_IF(isListSocket(),
                         Exception,
                         "Input<T>::getValue(): an index must be "
                         "provided for a list input.");

        return getValue(state, 0);
    }

    /**Get the value of this Input when it is connected. Redirects to connected
    Output<T>'s getValue() with minimal overhead. Specify the index of the 
    Channel whose value is desired.                                           */
    const T& getValue(const SimTK::State &state, unsigned index) const {
        OPENSIM_THROW_IF(!isConnected(), InputNotConnected, getName());
        using SimTK::isIndexInRange;
        SimTK_INDEXCHECK(index, getNumConnectees(),
                         "Input<T>::getValue()");

        return _connectees[index].getRef().getValue(state);
    }

    /** Get the Channel associated with this Input. This method can only be
    used for non-list Input(s). For list Input(s), use the other overload.    */
    const Channel& getChannel() const {
        OPENSIM_THROW_IF(isListSocket(),
                         Exception,
                         "Input<T>::getChannel(): an index must be "
                         "provided for a list input.");

        return getChannel(0);
    }

    /** Get the Channel associated with this Input. Specify the index of the
    channel desired.                                                          */
    const Channel& getChannel(unsigned index) const {
        OPENSIM_THROW_IF(!isConnected(), InputNotConnected, getName());
        using SimTK::isIndexInRange;
        SimTK_INDEXCHECK_ALWAYS(index, getNumConnectees(),
                                "Input<T>::getChannel()");
        SimTK_ASSERT(index < _connectees.size(), "Internal error: "
            "getNumConnectees() and _connectees.size() are not consistent.");
        return _connectees[index].getRef();
    }
    
    const std::string& getAlias() const override {
        OPENSIM_THROW_IF(isListSocket(),
                         Exception,
                         "Input<T>::getAlias(): this is a list Input; an index "
                         "must be provided.");

        return getAlias(0);
    }
    
    const std::string& getAlias(unsigned index) const override {
        OPENSIM_THROW_IF(!isConnected(), InputNotConnected, getName());
        using SimTK::isIndexInRange;
        SimTK_INDEXCHECK_ALWAYS(index, getNumConnectees(),
                                "Input<T>::getAlias()");
        SimTK_ASSERT(index < _aliases.size(), "Internal error: "
            "getNumConnectees() and _aliases.size() are not consistent.");
        return _aliases[index];
    }

    void setAlias(const std::string& alias) override {
        for (unsigned i=0; i<getNumConnectees(); ++i)
            setAlias(i, alias);
    }

    void setAlias(unsigned index, const std::string& alias) override {
        OPENSIM_THROW_IF(!isConnected(), InputNotConnected, getName());
        using SimTK::isIndexInRange;
        SimTK_INDEXCHECK_ALWAYS(index, getNumConnectees(),
                                "Input<T>::setAlias()");

        const auto& connecteePath = getConnecteePath(index);
        std::string componentPath{};
        std::string outputName{};
        std::string channelName{};
        std::string currAlias{};
        parseConnecteePath(connecteePath,
                           componentPath,
                           outputName,
                           channelName,
                           currAlias);
        updConnecteePathProp().setValue(index,
                                        composeConnecteePath(componentPath,
                                                             outputName,
                                                             channelName,
                                                             alias));
        
        _aliases[index] = alias;
    }

    std::string getLabel() const override {
        OPENSIM_THROW_IF(!isConnected(),
                         InputNotConnected, getName());
        OPENSIM_THROW_IF(isListSocket(),
                         Exception,
                         "Input<T>::getLabel(): this is a list Input; an index "
                         "must be provided.");

        return getLabel(0);
    }

    std::string getLabel(unsigned index) const override {
        OPENSIM_THROW_IF(!isConnected(),
                         InputNotConnected, getName());
        using SimTK::isIndexInRange;
        SimTK_INDEXCHECK_ALWAYS(index, getNumConnectees(),
                                "Input<T>::getLabel()");

        const std::string alias = getAlias(index);
        if (!alias.empty())
            return alias;

        return getChannel(index).getPathName();
    }

    /** Access the values of all the channels connected to this Input as a 
    SimTK::Vector_<T>. The elements are in the same order as the channels.
    */
    SimTK::Vector_<T> getVector(const SimTK::State& state) const {
        SimTK::Vector_<T> v(static_cast<int>(_connectees.size()));
        for (unsigned ichan = 0u; ichan < _connectees.size(); ++ichan) {
            v[ichan] = _connectees[ichan]->getValue(state);
        }
        return v;
    }
    
    /** Get const access to the channels connected to this input.
        You can use this to iterate through the channels.
        @code{.cpp}
        for (const auto& chan : getChannels()) {
            std::cout << chan.getValue(state) << std::endl;
        }
        @endcode
    */
    const ChannelList& getChannels() const {
        return _connectees;
    }
    
    /** Return the typename of the Output value, T, that satisfies
        this Input<T>. No reason to return Output<T> since it is a
        given that only an Output can satisfy an Input. */
    std::string getConnecteeTypeName() const override {
        return SimTK::NiceTypeName<T>::namestr();
    }

    SimTK_DOWNCAST(Input, AbstractInput);
    
    /** For use in python/java/MATLAB bindings. */
    // This method exists for consistency with Object's safeDownCast.
    static Input<T>* safeDownCast(AbstractInput* base) {
        return dynamic_cast<Input<T>*>(base);
    }

protected:
    /** Create an Input<T> (Socket) that can only connect to an Output<T>
    name and stage at which it should be connected. Only Component should ever
    construct an Input.
    @param name               name of the Output dependency.
    @param connecteePathIndex Index of the property in the containing Component
                              that holds this Input's connectee path(s).
    @param connectAtStage     Stage at which Input should be connected.
    @param owner              The component that contains this input. */
    Input(const std::string& name, const PropertyIndex& connecteePathIndex,
          const SimTK::Stage& connectAtStage, Component& owner) :
        AbstractInput(name, connecteePathIndex, connectAtStage, owner) {}
    
    /** So that Component can construct an Input. */
    friend Component;
    
private:
    /** Register a channel to connect to. Since channels are created on the fly,
     * we do not want to hold onto references to channels. Instead, we hold
     * onto references of outputs. */
    void registerChannel(const AbstractChannel& channel,
            const std::string& alias, bool validate = true)
    {
        const Channel* chanT = nullptr;
        if (validate) {
            chanT = dynamic_cast<const Channel*>(&channel);
            if (!chanT) {
                std::stringstream msg;
                msg << "Type mismatch between Input and Output: Input '"
                    << getName() << "' of type " << getConnecteeTypeName()
                    << " cannot connect to Output (channel) '"
                    << channel.getPathName()
                    << "' of type " << channel.getTypeName() << ".";
                OPENSIM_THROW(Exception, msg.str());
            }
        } else {
            chanT = static_cast<const Channel*>(&channel);
        }
        _registeredChannels.emplace_back(
                SimTK::ReferencePtr<const Output<T>>(&chanT->getOutput()),
                chanT->getChannelName(), alias);
    }
    void connectInternal(const AbstractChannel& channel,
            const std::string& alias) {
        const auto* chanT = dynamic_cast<const Channel*>(&channel);
        if (!chanT) {
            std::stringstream msg;
            msg << "Type mismatch between Input and Output: Input '"
                << getName() << "' of type " << getConnecteeTypeName()
                << " cannot connect to Output (channel) '"
                << channel.getPathName()
                << "' of type " << channel.getTypeName() << ".";
            OPENSIM_THROW(Exception, msg.str());
        }

        if (!isListSocket()) {
            _connectees.clear();
            _aliases.clear();
        }
        _connectees.emplace_back(chanT);
        _aliases.push_back(alias);
    }
    // These are channels the user has requested that we connect to.
    using RegisteredChannel =
            std::tuple<SimTK::ReferencePtr<const Output<T>>,
                    std::string, std::string>;
    SimTK::ResetOnCopy<std::vector<RegisteredChannel>> _registeredChannels;
    SimTK::ResetOnCopy<ChannelList> _connectees;
    // Aliases are serialized, since tools may depend on them for
    // interpreting the connected channels.
    SimTK::ResetOnCopy<AliasList> _aliases;
}; // END class Input<Y>

        
/// @name Creating Sockets to other objects for your Component
/// Use these macros at the top of your component class declaration,
/// near where you declare @ref Property properties.
/// @{
/** Create a socket for this component's dependence on another component.
 * You must specify the type of the component that can be connected to this
 * socket. The comment should describe how the connected component
 * (connectee) is used by this component.
 *
 * Here's an example for using this macro:
 * @code{.cpp}
 * #include <OpenSim/Simulation/Model/PhysicalOffsetFrame.h>
 * class MyComponent : public Component {
 * public:
 *     OpenSim_DECLARE_SOCKET(parent, PhysicalOffsetFrame,
 *             "To locate this component.");
 *     ...
 * };
 * @endcode
 *
 * @note This macro requires that you have included the header that defines
 * type `T`, as shown in the example above. We currently do not support
 * declaring sockets if `T` is only forward-declared.
 *
 * @note If you use this macro in your class, then you should *NOT* implement
 * a custom copy constructor---try to use the default one. The socket will
 * not get copied properly if you create a custom copy constructor.
 * We may add support for custom copy constructors with Sockets in the
 * future.
 *
 * @see Component::constructSocket()
 * @relates OpenSim::Socket */
#define OpenSim_DECLARE_SOCKET(cname, T, comment)                           \
    /** @name Sockets                                                    */ \
    /** @{                                                               */ \
    /** comment                                                          */ \
    /** In an XML file, you can set this Socket's connectee path         */ \
    /** via the <b>\<socket_##cname\></b> element.                       */ \
    /** This socket was generated with the                               */ \
    /** #OpenSim_DECLARE_SOCKET macro;                                   */ \
    /** see AbstractSocket for more information.                         */ \
    /** @see connectSocket_##cname##()                                   */ \
    OpenSim_DOXYGEN_Q_PROPERTY(T, cname)                                    \
    /** @}                                                               */ \
    /** @cond                                                            */ \
    PropertyIndex PropertyIndex_socket_##cname {                            \
        this->template constructSocket<T>(#cname,                           \
                "Path to a Component that satisfies the Socket '"           \
                #cname "' of type " #T " (description: " comment ").")      \
    };                                                                      \
    /** @endcond                                                         */ \
    /** @name Socket-related functions                                   */ \
    /** @{                                                               */ \
    /** Connect the '##cname##' Socket to an object of type T##.         */ \
    /** Call finalizeConnections() afterwards to update the socket's     */ \
    /** connectee path property. The reference to the connectee set here */ \
    /** takes precedence over the connectee path property.               */ \
    void connectSocket_##cname(const Object& object) {                      \
        this->updSocket(#cname).connect(object);                            \
    }                                                                       \
    /** @}                                                               */

// The following doxygen-like description does NOT actually appear in doxygen.
/* Preferably, use the #OpenSim_DECLARE_SOCKET macro. Only use this macro
 * when are you unable to include the header that defines type `T`. This might
 * be the case if you have a circular dependency between your class and `T`.
 * In such cases, you must:
 *
 *  -# forward-declare type `T`
 *  -# call this macro inside the definition of your class, and
 *  -# call #OpenSim_DEFINE_SOCKET_FD in your class's .cpp file (notice the
 *      difference: DEFINE vs DECLARE).
 *
 * MyComponent.h:
 * @code{.cpp}
 * namespace OpenSim {
 * class PhysicalOffsetFrame;
 * class MyComponent : public Component {
 * OpenSim_DECLARE_CONCRETE_OBJECT(MyComponent, Component);
 * public:
 *     OpenSim_DECLARE_SOCKET_FD(parent, PhysicalOffsetFrame,
 *             "To locate this component.");
 *     ...
 * };
 * }
 * @endcode
 *
 * MyComponent.cpp:
 * @code{.cpp}
 * #include "MyComponent.h"
 * OpenSim_DEFINE_SOCKET_FD(parent, OpenSim::MyComponent);
 * ...
 * @endcode
 *
 * You can also look at the OpenSim::Geometry source code for an example.
 *
 * @note Do NOT forget to call OpenSim_DEFINE_SOCKET_FD in your .cpp file!
 *
 * The "FD" in the name of this macro stands for "forward-declared."
 *
 * @warning This macro is experimental and may be removed in future versions.
 *
 *
 * @note If you use this macro in your class, then you should *NOT* implement
 * a custom copy constructor---try to use the default one. The Socket will
 * not get copied properly if you create a custom copy constructor.
 * We may add support for custom copy constructors with Sockets in the
 * future.
 *
 * @see Component::constructSocket()
 * @relates OpenSim::Socket */
#define OpenSim_DECLARE_SOCKET_FD(cname, T, comment)                        \
    /** @name Sockets                                                    */ \
    /** @{                                                               */ \
    /** comment                                                          */ \
    /** In an XML file, you can set this socket's connectee path         */ \
    /** via the <b>\<socket_##cname\></b> element.                       */ \
    /** See AbstractSocket for more information.                         */ \
    /** @see connectsocket_##cname##()                                   */ \
    OpenSim_DOXYGEN_Q_PROPERTY(T, cname)                                    \
    /** @}                                                               */ \
    /** @cond                                                            */ \
    PropertyIndex PropertyIndex_socket_##cname {           \
        constructSocket_##cname()                                           \
    };                                                                      \
    /* Declare the method used in the in-class member initializer.       */ \
    /* This method will be defined by OpenSim_DEFINE_SOCKET_FD.          */ \
    PropertyIndex constructSocket_##cname();                                \
    /* Remember the provided type so we can use it in the DEFINE macro.  */ \
    typedef T _socket_##cname##_type;                                       \
    /** @endcond                                                         */ \
    /** @name Socket-related functions                                   */ \
    /** @{                                                               */ \
    /** Connect the '##cname##' Socket to an object of type T##.         */ \
    /** Call finalizeConnections() afterwards to update the socket's     */ \
    /** connectee path property. The reference to the connectee set here */ \
    /** takes precedence over the connectee path property.               */ \
    void connectSocket_##cname(const Object& object) {                      \
        this->updSocket(#cname).connect(object);                            \
    }                                                                       \
    /** @}                                                               */

// The following doxygen-like description does NOT actually appear in doxygen.
/* When specifying a Socket to a forward-declared type (using
 * OpenSim_DECLARE_SOCKET_FD in the class definition), you must call this
 * macro in your .cpp file.  The arguments are the name of the socket (the
 * same one provided to OpenSim_DECLARE_SOCKET_FD) and the class in which
 * the socket exists. See #OpenSim_DECLARE_SOCKET_FD for an example.
 *
 * @warning This macro is experimental and may be removed in future versions.
 *
 * @see #OpenSim_DECLARE_SOCKET_FD
 * @relates OpenSim::Socket */
// This macro defines the method that the in-class member initializer calls
// to construct the Socket. The reason why this must be in the .cpp file is
// that putting the template member function `template <typename T>
// Component::constructSocket` in the header requires that `T` is not an
// incomplete type (specifically, when compiling cpp files for classes OTHER
// than `MyComponent` but that include MyComponent.h). OpenSim::Geometry is an
// example of this scenario.
#define OpenSim_DEFINE_SOCKET_FD(cname, Class)                              \
PropertyIndex Class::constructSocket_##cname() {                            \
    using T = _socket_##cname##_type;                                       \
    std::string typeStr = T::getClassName();                                \
    return this->template constructSocket<T>(#cname,                        \
        "Path to a Component that satisfies the Socket '"                   \
        #cname "' of type " + typeStr + ".");                               \
}
/// @}

/// @name Creating Inputs for your Component
/// Use these macros at the top of your component class declaration,
/// near where you declare @ref Property properties.
/// @{
/** Create a socket for this component's dependence on an output signal from
 *  another component. It is a placeholder for an Output that can be connected
 *  to it. An output must have the same type T as an input to be connected
 *  to it. You must also specify the stage at which you require this input
 *  quantity. The comment should describe how the input quantity is used.
 *
 *  An Input declared with this macro can connect to only one Output.
 *
 *  Here's an example for using this macro:
 *  @code{.cpp}
 *  class MyComponent : public Component {
 *  public:
 *      OpenSim_DECLARE_INPUT(emg, double, SimTK::Stage::Velocity, "For validation.");
 *      ...
 *  };
 *  @endcode
 *
 * @note If you use this macro in your class, then you should *NOT* implement
 * a custom copy constructor---try to use the default one. The Input will
 * not get copied properly if you create a custom copy constructor.
 * We may add support for custom copy constructors with Inputs in the future.
 *
 * @see Component::constructInput()
 * @relates OpenSim::Input */
#define OpenSim_DECLARE_INPUT(iname, T, istage, comment)                    \
    /** @name Inputs                                                     */ \
    /** @{                                                               */ \
    /** comment                                                          */ \
    /** This input is needed at stage istage##.                          */ \
    /** In an XML file, you can set this Input's connectee path          */ \
    /** via the <b>\<input_##iname\></b> element.                        */ \
    /** The syntax for a connectee path is                               */ \
    /** `<path/to/component>|<output_name>[:<channel_name>][(<alias>)]`. */ \
    /** This input was generated with the                                */ \
    /** #OpenSim_DECLARE_INPUT macro;                                    */ \
    /** see AbstractInput for more information.                          */ \
    /** @see connectInput_##iname##()                                    */ \
    OpenSim_DOXYGEN_Q_PROPERTY(T, iname)                                    \
    /** @}                                                               */ \
    /** @cond                                                            */ \
    PropertyIndex PropertyIndex_input_##iname {                             \
        this->template constructInput<T>(#iname, false,                     \
            "Path to an output (channel) to satisfy the one-value Input '"  \
            #iname "' of type " #T " (description: " comment ").",  istage) \
    };                                                                      \
    /** @endcond                                                         */ \
    /** @name Input-related functions                                    */ \
    /** @{                                                               */ \
    /** Connect this Input to a single-valued (single-channel) Output.   */ \
    /** The output must be of type T##.                                  */ \
    /** This input is single-valued and thus cannot connect to a         */ \
    /** list output.                                                     */ \
    /** You can optionally provide an alias that will be used by this    */ \
    /** component to refer to the output.                                */ \
    /** Call finalizeConnections() afterwards to update the input's      */ \
    /** connectee path property. The reference to the output set here    */ \
    /** takes precedence over the connectee path property.               */ \
    void connectInput_##iname(const AbstractOutput& output,                 \
                              const std::string& alias = "") {              \
        updInput(#iname).connect(output, alias);                            \
    }                                                                       \
    /** Connect this Input to an output channel of type T##.             */ \
    /** You can optionally provide an alias that will be used by this    */ \
    /** component to refer to the channel.                               */ \
    /** Call finalizeConnections() afterwards to update the input's      */ \
    /** connectee path property. The reference to the channel set here   */ \
    /** takes precedence over the connectee path property.               */ \
    void connectInput_##iname(const AbstractChannel& channel,               \
                              const std::string& alias = "") {              \
        updInput(#iname).connect(channel, alias);                           \
    }                                                                       \
    /** @}                                                               */

// TODO create new macros to handle custom copy constructors: with
// constructInput_() methods, etc. NOTE: constructProperty_() must be called
// first within these macros, b/c the connectee path property must exist before
// the Input etc is constructed.


/** Create a list input, which can connect to more than one Channel. This
 * makes sense for components like reporters that can handle a flexible
 * number of input values. 
 *
 * @note If you use this macro in your class, then you should *NOT* implement
 * a custom copy constructor---try to use the default one. The Input will
 * not get copied properly if you create a custom copy constructor.
 * We may add support for custom copy constructors with Inputs in the future.
 *
 * @see Component::constructInput()
 * @relates OpenSim::Input */
#define OpenSim_DECLARE_LIST_INPUT(iname, T, istage, comment)               \
    /** @name Inputs (list)                                              */ \
    /** @{                                                               */ \
    /** comment                                                          */ \
    /** This input can connect to multiple outputs, all of which are     */ \
    /** needed at stage istage##.                                        */ \
    /** In an XML file, you can set this Input's connectee path          */ \
    /** via the <b>\<input_##iname\></b> element.                        */ \
    /** The syntax for a connectee path is                               */ \
    /** `<path/to/component>|<output_name>[:<channel_name>][(<alias>)]`. */ \
    /** This input was generated with the                                */ \
    /** #OpenSim_DECLARE_LIST_INPUT macro;                               */ \
    /** see AbstractInput for more information.                          */ \
    /** @see connectInput_##iname##()                                    */ \
    OpenSim_DOXYGEN_Q_PROPERTY(T, iname)                                    \
    /** @}                                                               */ \
    /** @cond                                                            */ \
    PropertyIndex PropertyIndex_input_##iname {                             \
        this->template constructInput<T>(#iname, true,                      \
            "Paths to outputs (channels) to satisfy the list Input '"       \
            #iname "' of type " #T " (description: " comment "). "          \
            "To specify multiple paths, put spaces between them.", istage)  \
    };                                                                      \
    /** @endcond                                                         */ \
    /** @name Input-related functions                                    */ \
    /** @{                                                               */ \
    /** Connect this Input to a single-valued or list Output.            */ \
    /** The output must be of type T##.                                  */ \
    /** If the output is a list output, this connects to all of the      */ \
    /** channels of the output.                                          */ \
    /** You can optionally provide an alias that will be used by this    */ \
    /** component to refer to the output; the alias will be used for all */ \
    /** channels of the output.                                          */ \
    /** Call finalizeConnections() afterwards to update the input's      */ \
    /** connectee path property. The reference to the output set here    */ \
    /** takes precedence over the connectee path property.               */ \
    void connectInput_##iname(const AbstractOutput& output,                 \
                              const std::string& alias = "") {              \
        updInput(#iname).connect(output, alias);                            \
    }                                                                       \
    /** Connect this Input to an output channel of type T##.             */ \
    /** You can optionally provide an alias that will be used by this    */ \
    /** component to refer to the channel.                               */ \
    /** Call finalizeConnections() afterwards to update the input's      */ \
    /** connectee path property. The reference to the channel set here   */ \
    /** takes precedence over the connectee path property.               */ \
    void connectInput_##iname(const AbstractChannel& channel,               \
                              const std::string& alias = "") {              \
        updInput(#iname).connect(channel, alias);                           \
    }                                                                       \
    /** @}                                                               */
/// @}

} // end of namespace OpenSim

#endif  // OPENSIM_COMPONENT_SOCKET_H_<|MERGE_RESOLUTION|>--- conflicted
+++ resolved
@@ -397,13 +397,8 @@
     void findAndConnect(const ComponentPath& connectee) override {
         const auto* comp =
             getOwner().getRoot().template findComponent<T>(connectee);
-<<<<<<< HEAD
-        OPENSIM_THROW_IF(!comp, Exception,
-                "Could not find '" + connectee.toString() + "'.");
-=======
         OPENSIM_THROW_IF(!comp, ComponentNotFound, connectee.toString(),
                 getConnecteeTypeName(), getOwner().getAbsolutePathString());
->>>>>>> 54ab9621
         connect(*comp);
     }
 
