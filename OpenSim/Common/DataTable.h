--- conflicted
+++ resolved
@@ -272,12 +272,7 @@
         OPENSIM_THROW_IF(iter == _indData.cend(),
                          KeyNotFound, std::to_string(ind));
 
-<<<<<<< HEAD
-        auto rowInd = std::distance(_indData.cbegin(), iter);
-        return _depData.row(static_cast<int>(rowInd));
-=======
         return _depData.row((int)std::distance(_indData.cbegin(), iter));
->>>>>>> 8eb9b932
     }
 
     /** Update row at index.                                                  
