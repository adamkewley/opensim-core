--- conflicted
+++ resolved
@@ -75,15 +75,10 @@
 # ------------
 if (@OPENSIM_COPY_DEPENDENCIES@) # OPENSIM_COPY_DEPENDENCIES
     # Find the copies of Simbody and spdlog within the OpenSim installation.
-<<<<<<< HEAD
-    # We pre-define these variables because finding Simbody redefines variables
-    # that we need for finding spdlog.
-=======
     # We define _SIMBODY_PATH and _SPDLOG_PATH before find_package(Simbody)
     # because finding Simbody redefines the PACKAGE_PREFIX_DIR variable
     # that appears in this file after configuring, thereby incorrectly
     # causing CMake to look for spdlog within Simbody's installation.
->>>>>>> 32427698
     set(_SIMBODY_PATH "@PACKAGE_OPENSIM_INSTALL_SIMBODYDIR@")
     set(_SPDLOG_PATH "@PACKAGE_OPENSIM_INSTALL_SPDLOGDIR@")
     find_package(Simbody @SIMBODY_VERSION_TO_USE@ REQUIRED
